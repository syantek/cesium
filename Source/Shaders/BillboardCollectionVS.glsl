--- conflicted
+++ resolved
@@ -5,13 +5,8 @@
 attribute vec4 positionLowAndRotation;   
 attribute vec4 compressedAttribute0;        // pixel offset, translate, horizontal origin, vertical origin, show, direction, texture coordinates (texture offset)
 attribute vec4 compressedAttribute1;        // aligned axis, translucency by distance, image width
-<<<<<<< HEAD
-attribute vec4 compressedAttribute2;        // image height, color, pick color, 2 bytes free
+attribute vec4 compressedAttribute2;        // image height, color, pick color, 15 bits free
 attribute vec4 eyeOffset;                   // eye offset in meters, 4 bytes free (texture range)
-=======
-attribute vec4 compressedAttribute2;        // image height, color, pick color, 15 bits free
-attribute vec3 eyeOffset;                   // eye offset in meters
->>>>>>> 3a52bee9
 attribute vec4 scaleByDistance;             // near, nearScale, far, farScale
 attribute vec4 pixelOffsetScaleByDistance;  // near, nearScale, far, farScale
 
