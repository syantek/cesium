/*global define*/
define([
        '../Core/combine',
        '../Core/defaultValue',
        '../Core/destroyObject',
        '../Core/BoundingRectangle',
        '../Core/BoundingSphere',
        '../Core/Cartesian2',
        '../Core/Cartesian3',
        '../Core/Cartesian4',
        '../Core/Cartographic',
        '../Core/ComponentDatatype',
        '../Core/CubeMapEllipsoidTessellator',
        '../Core/Ellipsoid',
        '../Core/Extent',
        '../Core/GeographicProjection',
        '../Core/Intersect',
        '../Core/Math',
        '../Core/Matrix4',
        '../Core/MeshFilters',
        '../Core/Occluder',
        '../Core/PrimitiveType',
        '../Core/RuntimeError',
        '../Core/Transforms',
        '../Renderer/BufferUsage',
        '../Renderer/CommandLists',
        '../Renderer/CullFace',
        '../Renderer/DepthFunction',
        '../Renderer/DrawCommand',
        '../Renderer/PixelFormat',
        './CentralBodySurface',
        './CentralBodySurfaceShaderSet',
        './EllipsoidTerrainProvider',
        './ImageryLayerCollection',
        './SceneMode',
        './ViewportQuad',
        '../Shaders/GroundAtmosphere',
        '../Shaders/CentralBodyFS',
        '../Shaders/CentralBodyFSCommon',
        '../Shaders/CentralBodyFSDepth',
        '../Shaders/CentralBodyFSPole',
        '../Shaders/CentralBodyVS',
        '../Shaders/CentralBodyVSDepth',
        '../Shaders/CentralBodyVSPole',
        '../Shaders/SkyAtmosphereFS',
        '../Shaders/SkyAtmosphereVS'
    ], function(
        combine,
        defaultValue,
        destroyObject,
        BoundingRectangle,
        BoundingSphere,
        Cartesian2,
        Cartesian3,
        Cartesian4,
        Cartographic,
        ComponentDatatype,
        CubeMapEllipsoidTessellator,
        Ellipsoid,
        Extent,
        GeographicProjection,
        Intersect,
        CesiumMath,
        Matrix4,
        MeshFilters,
        Occluder,
        PrimitiveType,
        RuntimeError,
        Transforms,
        BufferUsage,
        CommandLists,
        CullFace,
        DepthFunction,
        DrawCommand,
        PixelFormat,
        CentralBodySurface,
        CentralBodySurfaceShaderSet,
        EllipsoidTerrainProvider,
        ImageryLayerCollection,
        SceneMode,
        ViewportQuad,
        GroundAtmosphere,
        CentralBodyFS,
        CentralBodyFSCommon,
        CentralBodyFSDepth,
        CentralBodyFSPole,
        CentralBodyVS,
        CentralBodyVSDepth,
        CentralBodyVSPole,
        SkyAtmosphereFS,
        SkyAtmosphereVS) {
    "use strict";

    /**
     * DOC_TBA
     *
     * @alias CentralBody
     * @constructor
     *
     * @param {Ellipsoid} [ellipsoid=Ellipsoid.WGS84] Determines the size and shape of the
     * central body.
     * @param {TerrainProvider} [terrainProvider=new EllipsoidTerrainProvider()] The terrain
     * provider that will provide geometry for the surface of the central body.
     * @param {ImageryLayerCollection} [imageryLayerCollection=new ImageryLayerCollection()] The
     * collection of imagery layers that will be rendered on the surface of the central body.
     */
    var CentralBody = function(ellipsoid, terrainProvider, imageryLayerCollection) {
        ellipsoid = defaultValue(ellipsoid, Ellipsoid.WGS84);
        terrainProvider = typeof terrainProvider !== 'undefined' ? terrainProvider : new EllipsoidTerrainProvider({ellipsoid : ellipsoid});
        imageryLayerCollection = typeof imageryLayerCollection !== 'undefined' ? imageryLayerCollection : new ImageryLayerCollection();

        this._ellipsoid = ellipsoid;
        this._imageryLayerCollection = imageryLayerCollection;
        this._surface = new CentralBodySurface({
            terrainProvider : terrainProvider,
            imageryLayerCollection : imageryLayerCollection
        });

        this._occluder = new Occluder(new BoundingSphere(Cartesian3.ZERO, ellipsoid.getMinimumRadius()), Cartesian3.ZERO);

        this._activeSurfaceShaderSet = undefined;

        this._surfaceShaderSetWithoutAtmosphere = new CentralBodySurfaceShaderSet(attributeIndices);
        this._surfaceShaderSetGroundFromSpace = new CentralBodySurfaceShaderSet(attributeIndices);
        this._surfaceShaderSetGroundFromAtmosphere = new CentralBodySurfaceShaderSet(attributeIndices);

        this._rsColor = undefined;
        this._rsColorWithoutDepthTest = undefined;

        this._spSkyFromSpace = undefined;
        this._spSkyFromAtmosphere = undefined;

        this._skyCommand = new DrawCommand();
        this._skyCommand.primitiveType = PrimitiveType.TRIANGLES;
        // this._skyCommand.shaderProgram references sky-from-space or sky-from-atmosphere

        this._clearDepthCommand = new Command();

        this._depthCommand = new DrawCommand();
        this._depthCommand.primitiveType = PrimitiveType.TRIANGLES;
        this._depthCommand.boundingVolume = new BoundingSphere(Cartesian3.ZERO, ellipsoid.getMaximumRadius());

        this._northPoleCommand = new DrawCommand();
        this._northPoleCommand.primitiveType = PrimitiveType.TRIANGLE_FAN;
        this._southPoleCommand = new DrawCommand();
        this._southPoleCommand.primitiveType = PrimitiveType.TRIANGLE_FAN;

        // this._northPoleCommand.shaderProgram and this.southPoleCommand.shaderProgram reference
        // without-atmosphere, ground-from-space, or ground-from-atmosphere
        this._spPolesWithoutAtmosphere = undefined;
        this._spPolesGroundFromSpace = undefined;
        this._spPolesGroundFromAtmosphere = undefined;

        this._drawNorthPole = false;
        this._drawSouthPole = false;

        this._commandLists = new CommandLists();

        /**
         * Determines the color of the north pole. If the day tile provider imagery does not
         * extend over the north pole, it will be filled with this color before applying lighting.
         *
         * @type {Cartesian3}
         */
        this.northPoleColor = new Cartesian3(2.0 / 255.0, 6.0 / 255.0, 18.0 / 255.0);

        /**
         * Determines the color of the south pole. If the day tile provider imagery does not
         * extend over the south pole, it will be filled with this color before applying lighting.
         *
         * @type {Cartesian3}
         */
        this.southPoleColor = new Cartesian3(1.0, 1.0, 1.0);

        /**
         * The offset, relative to the bottom left corner of the viewport,
         * where the logo for terrain and imagery providers will be drawn.
         *
         * @type {Cartesian2}
         */
        this.logoOffset = Cartesian2.ZERO;
        this._logoOffset = this.logoOffset;
        this._logos = [];
        this._logoQuad = undefined;

        /**
         * Determines if the central body will be shown.
         *
         * @type {Boolean}
         * @default true
         */
        this.show = true;

        /**
         * Determines if the ground atmosphere will be shown.
         *
         * @type {Boolean}
         * @default false
         */
        this.showGroundAtmosphere = false;

        /**
         * Determines if the sky atmosphere will be shown.
         *
         * @type {Boolean}
         * @default false
         */
        this.showSkyAtmosphere = false;

        /**
         * <p>
         * Determines if the central body is affected by lighting, i.e., if sun light brightens the
         * day side of the globe, and and the night side appears dark.  When <code>true</code>, the
         * central body is affected by lighting; when <code>false</code>, the central body is uniformly
         * shaded with the day tile provider, i.e., no night lights, atmosphere, etc. are used.
         * </p>
         * <p>
         * The default is <code>true</code>.
         * </p>
         *
         * @default true
         */
        this.affectedByLighting = true;
        this._affectedByLighting = true;

        /**
         * The URL of the image to use as a night texture.  An asynchronous
         * request is made for the image at the next call to {@link CentralBody#update}.
         * The night texture is shown once the image is loaded and {@link CentralBody#showNight}
         * is <code>true</code>.
         * <br /><br />
         * Example day image:
         * <div align='center'>
         * <img src='../images/CentralBody.nightImageSource.jpg' width='512' height='256' />
         * <a href='http://visibleearth.nasa.gov/view_rec.php?id=1438'>NASA Visible Earth</a>.
         * Data courtesy Marc Imhoff of NASA GSFC and Christopher Elvidge of
         * NOAA NGDC. Image by Craig Mayhew and Robert Simmon, NASA GSFC.
         * </div>
         *
         * @type {String}
         *
         * @see CentralBody#showNight
         */
        this.nightImageSource = undefined;
        this._nightImageSource = undefined;
        this._nightTexture = undefined;

        /**
         * The URL of the image to use as a specular map; a single-channel image where zero indicates
         * land cover, and 255 indicates water.  An asynchronous request is made for the image
         * at the next call to {@link CentralBody#update}. The specular map is used once the
         * image is loaded and {@link CentralBody#showSpecular} is <code>true</code>.
         * <br /><br />
         * Example specular map:
         * <div align='center'>
         * <img src='../images/CentralBody.specularMapSource.jpg' width='512' height='256' />
         * <a href='http://planetpixelemporium.com/earth.html'>Planet Texture Maps</a>
         * </div>
         *
         * @type {String}
         *
         * @see CentralBody#showSpecular
         */
        this.specularMapSource = undefined;
        this._specularMapSource = undefined;
        this._specularTexture = undefined;

        /**
         * The URL of the image to use as a cloud map; a single-channel image where 255 indicates
         * cloud cover, and zero indicates no clouds.  An asynchronous request is made for the image
         * at the next call to {@link CentralBody#update}. The cloud map is shown once the
         * image is loaded and {@link CentralBody#showClouds} is <code>true</code>.
         * <br /><br />
         * Example cloud map:
         * <div align='center'>
         * <img src='../images/CentralBody.cloudsMapSource.jpg' width='512' height='256' />
         * <a href='http://planetpixelemporium.com/earth.html'>Planet Texture Maps</a>
         * </div>
         *
         * @type {String}
         *
         * @see CentralBody#showClouds
         */
        this.cloudsMapSource = undefined;
        this._cloudsMapSource = undefined;
        this._cloudsTexture = undefined;

        /**
         * The URL of the image to use as a bump map; a single-channel image where zero indicates
         * sea level, and 255 indicates maximum height.  An asynchronous request is made for the image
         * at the next call to {@link CentralBody#update}. The bump map is used once the
         * image is loaded and {@link CentralBody#showBumps} is <code>true</code>.
         * <br /><br />
         * Example bump map:
         * <div align='center'>
         * <img src='../images/CentralBody.bumpMapSource.jpg' width='512' height='256' />
         * <a href='http://planetpixelemporium.com/earth.html'>Planet Texture Maps</a>
         * </div>
         *
         * @type {String}
         *
         * @see CentralBody#showBumps
         */
        this.bumpMapSource = undefined;
        this._bumpMapSource = undefined;
        this._bumpTexture = undefined;

        /**
         * When <code>true</code>, textures from the imagery layer collection are shown on the central body.
         * <br /><br />
         * <div align='center'>
         * <img src='../images/CentralBody.showDay.jpg' width='400' height='300' />
         * </div>
         *
         * @type {Boolean}
         *
         * @see CentralBody#showNight
         *
         * @default true
         */
        this.showDay = true;
        this._defineShowDay = undefined;

        /**
         * When <code>true</code>, the night texture is shown on the side of the central body not illuminated by the sun.
         * The day and night textures are blended across the terminator using {@link CentralBody#dayNightBlendDelta}.
         * When <code>false</code>, the day textures are shown on the entire globe (if enabled).
         * <div align='center'>
         * <img src='../images/CentralBody.showNight.jpg' width='400' height='300' />
         * </div>
         *
         * @type {Boolean}
         *
         * @see CentralBody#nightImageSource
         * @see CentralBody#showDay
         * @see CentralBody#dayNightBlendDelta
         *
         * @default true
         *
         * @example
         * cb.showNight = true;
         * cb.nightImageSource = 'night.jpg';
         */
        this.showNight = true;
        this._defineShowNight = undefined;

        /**
         * When <code>true</code>, diffuse-lit clouds are shown on the central body.  When {@link CentralBody#showNight}
         * is also true, clouds on the dark side of the globe will fully or partially occlude the night texture.
         * <div align='center'>
         * <img src='../images/CentralBody.showClouds.jpg' width='400' height='300' />
         * </div>
         *
         * @type {Boolean}
         *
         * @see CentralBody#cloudsMapSource
         * @see CentralBody#showCloudShadows
         * @see CentralBody#showNight
         *
         * @default true
         *
         * @example
         * cb.showClouds = true;
         * cb.cloudsMapSource = 'clouds.jpg';
         */
        this.showClouds = true;
        this._defineShowClouds = undefined;

        /**
         * When <code>true</code>, clouds on the daytime side of the globe cast approximate shadows.  The
         * shadows can be shown with or without the clouds themselves, which are controlled with
         * {@link CentralBody#showClouds}.
         * <div align='center'>
         * <table border='0' cellpadding='5'><tr>
         * <td align='center'><code>true</code><br/><img src='../images/CentralBody.showCloudShadows.true.jpg' width='250' height='188' /></td>
         * <td align='center'><code>false</code><br/><img src='../images/CentralBody.showCloudShadows.false.jpg' width='250' height='188' /></td>
         * </tr></table>
         * </div>
         *
         * @type {Boolean}
         *
         * @see CentralBody#cloudsMapSource
         * @see CentralBody#showClouds
         *
         * @default true
         *
         * @example
         * cb.showClouds = true;
         * cb.showCloudShadows = true;
         * cb.cloudsMapSource = 'clouds.jpg';
         */
        this.showCloudShadows = true;
        this._defineShowCloudShadows = undefined;

        /**
         * When <code>true</code>, a specular map (also called a gloss map) is used so only the ocean receives specular light.
         * <div align='center'>
         * <table border='0' cellpadding='5'><tr>
         * <td align='center'><code>true</code><br/><img src='../images/CentralBody.showSpecular.true.jpg' width='250' height='188' /></td>
         * <td align='center'><code>false</code><br/><img src='../images/CentralBody.showSpecular.false.jpg' width='250' height='188' /></td>
         * </tr></table>
         * </div>
         *
         * @type {Boolean}
         *
         * @see CentralBody#specularMapSource
         *
         * @default true
         *
         * @example
         * cb.showSpecular = true;
         * cb.specularMapSource = 'specular.jpg';
         */
        this.showSpecular = true;
        this._defineShowSpecular = undefined;

        /**
         * When <code>true</code>, a bump map is used to add lighting detail to the mountainous areas of the central body.
         * This gives the appearance of extra geometric complexity even though the central body is still a smooth ellipsoid.
         * The apparent steepness of the mountains is controlled by {@link CentralBody#bumpMapNormalZ}.
         * <div align='center'>
         * <table border='0' cellpadding='5'><tr>
         * <td align='center'><code>true</code><br/><img src='../images/CentralBody.showBumps.true.jpg' width='250' height='188' /></td>
         * <td align='center'><code>false</code><br/><img src='../images/CentralBody.showBumps.false.jpg' width='250' height='188' /></td>
         * </tr></table>
         * </div>
         *
         * @type {Boolean}
         *
         * @see CentralBody#bumpMapSource
         * @see CentralBody#bumpMapNormalZ
         *
         * @default true
         *
         * @example
         * cb.showBumps = true;
         * cb.bumpMapSource = 'bump.jpg';
         */
        this.showBumps = true;
        this._defineShowBumps = undefined;

        /**
         * When <code>true</code>, shows a line on the central body where day meets night.
         * <div align='center'>
         * <img src='../images/CentralBody.showTerminator.jpg' width='400' height='300' />
         * </div>
         *
         * @type {Boolean}
         *
         * @see CentralBody#showNight
         * @see CentralBody#dayNightBlendDelta
         *
         * @default false
         */
        this.showTerminator = false;
        this._defineShowTerminator = undefined;

        /**
         * When {@link CentralBody#showBumps} is <code>true</code>, <code>bumpMapNormalZ</code> controls the
         * apparent steepness of the mountains.  A value less than one over-exaggerates the steepness; a value greater
         * than one under-exaggerates, making mountains less noticeable.
         * <div align='center'>
         * <table border='0' cellpadding='5'><tr>
         * <td align='center'><code>0.25</code><br/><img src='../images/Centralbody.bumpMapNormalZ.025.jpg' width='250' height='188' /></td>
         * <td align='center'><code>1.25</code><br/><img src='../images/Centralbody.bumpMapNormalZ.125.jpg' width='250' height='188' /></td>
         * </tr></table>
         * </div>
         *
         * @type {Number}
         *
         * @see CentralBody#showBumps
         *
         * @default 0.5
         *
         * @example
         * cb.showBumps = true;
         * cb.bumpMapSource = 'bump.jpg';
         * cb.bumpMapNormalZ = 1.0;
         */
        this.bumpMapNormalZ = 0.5;

        /**
         * When {@link CentralBody#showDay} and {@link CentralBody#showNight} are both <code>true</code>,
         * <code>dayNightBlendDelta</code> determines the size of the blend region surrounding the terminator (where day
         * meets night).  A value of zero indicates a sharp transition without blending; a larger value creates a linearly
         * blended region based on the diffuse lighting component:  <code>-dayNightBlendDelta &lt; diffuse &lt; dayNightBlendDelta</code>.
         * <div align='center'>
         * <table border='0' cellpadding='5'><tr>
         * <td align='center'><code>0.0</code><br/><img src='../images/Centralbody.dayNightBlendDelta.0.jpg' width='250' height='188' /></td>
         * <td align='center'><code>0.05</code><br/><img src='../images/Centralbody.dayNightBlendDelta.05.jpg' width='250' height='188' /></td>
         * </tr></table>
         * </div>
         *
         * @type {Number}
         *
         * @see CentralBody#showDay
         * @see CentralBody#showNight
         * @see CentralBody#showTerminator
         *
         * @default 0.05
         *
         * @example
         * cb.showDay = true;
         * cb.showNight = true;
         * cb.nightImageSource = 'night.jpg';
         * cb.dayNightBlendDelta = 0.0;  // Sharp transition
         */
        this.dayNightBlendDelta = 0.05;

        /**
         * Changes the intensity of the night texture. A value of 1.0 is the same intensity as night texture.
         * A value less than 1.0 makes the night texture darker. A value greater than 1.0 makes the night texture
         * brighter. The default value is 2.0.
         *
         * @type {Number}
         *
         * @default 2.0
         */
        this.nightIntensity = 2.0;

        /**
         * The current morph transition time between 2D/Columbus View and 3D,
         * with 0.0 being 2D or Columbus View and 1.0 being 3D.
         *
         * @type Number
         *
         * @default 1.0
         */
        this.morphTime = 1.0;

        this._mode = SceneMode.SCENE3D;
        this._projection = undefined;

        this._fCameraHeight = undefined;
        this._fCameraHeight2 = undefined;
        this._outerRadius = ellipsoid.getRadii().multiplyByScalar(1.025).getMaximumComponent();

        // TODO: Do we want to expose any of these atmosphere constants?
        var Kr = 0.0025;
        var Kr4PI = Kr * 4.0 * Math.PI;
        var Km = 0.0015;
        var Km4PI = Km * 4.0 * Math.PI;
        var ESun = 15.0;
        var g = -0.95;
        var innerRadius = ellipsoid.getMaximumRadius();
        var rayleighScaleDepth = 0.25;
        var inverseWaveLength = {
            x : 1.0 / Math.pow(0.650, 4.0), // Red
            y : 1.0 / Math.pow(0.570, 4.0), // Green
            z : 1.0 / Math.pow(0.475, 4.0) // Blue
        };

        this._minGroundFromAtmosphereHeight = 6378500.0; // from experimentation / where shader fails due to precision errors
        this._startFadeGroundFromAtmosphere = this._minGroundFromAtmosphereHeight + 1000;

        var that = this;

        var atmosphereUniforms = {
            v3InvWavelength : function() {
                return inverseWaveLength;
            },
            fCameraHeight : function() {
                return that._fCameraHeight;
            },
            fCameraHeight2 : function() {
                return that._fCameraHeight2;
            },
            fOuterRadius : function() {
                return that._outerRadius;
            },
            fOuterRadius2 : function() {
                return that._outerRadius * that._outerRadius;
            },
            fInnerRadius : function() {
                return innerRadius;
            },
            fInnerRadius2 : function() {
                return innerRadius * innerRadius;
            },
            fKrESun : function() {
                return Kr * ESun;
            },
            fKmESun : function() {
                return Km * ESun;
            },
            fKr4PI : function() {
                return Kr4PI;
            },
            fKm4PI : function() {
                return Km4PI;
            },
            fScale : function() {
                return 1.0 / (that._outerRadius - innerRadius);
            },
            fScaleDepth : function() {
                return rayleighScaleDepth;
            },
            fScaleOverScaleDepth : function() {
                return (1.0 / (that._outerRadius - innerRadius)) / rayleighScaleDepth;
            },
            g : function() {
                return g;
            },
            g2 : function() {
                return g * g;
            },
            fMinGroundFromAtmosphereHeight : function() {
                return that._minGroundFromAtmosphereHeight;
            },
            fstartFadeGroundFromAtmosphere : function() {
                return that._startFadeGroundFromAtmosphere;
            }
        };

        var uniforms = {
            u_nightTexture : function() {
                return that._nightTexture;
            },
            u_cloudMap : function() {
                return that._cloudsTexture;
            },
            u_specularMap : function() {
                return that._specularTexture;
            },
            u_bumpMap : function() {
                return that._bumpTexture;
            },
            u_bumpMapResoltuion : function() {
                return {
                    x : 1.0 / that._bumpTexture.getWidth(),
                    y : 1.0 / that._bumpTexture.getHeight()
                };
            },
            u_bumpMapNormalZ : function() {
                return that.bumpMapNormalZ;
            },
            u_dayNightBlendDelta : function() {
                return that.dayNightBlendDelta;
            },
            u_nightIntensity : function() {
                return that.nightIntensity;
            },
            u_mode : function() {
                return that._mode;
            },
            u_morphTime : function() {
                return that.morphTime;
            }
        };

        // PERFORMANCE_IDEA:  Only combine these if showing the atmosphere.  Maybe this is too much of a micro-optimization.
        // http://jsperf.com/object-property-access-propcount
        this._drawUniforms = combine([uniforms, atmosphereUniforms], false, false);
        this._skyCommand.uniformMap = this._drawUniforms;
    };

    var attributeIndices = {
        position3D : 0,
        textureCoordinates : 1
    };

    /**
     * Gets an ellipsoid describing the shape of this central body.
     *
     * @memberof CentralBody
     *
     * @return {Ellipsoid}
     */
    CentralBody.prototype.getEllipsoid = function() {
        return this._ellipsoid;
    };

    /**
     * Gets the collection of image layers that will be rendered on this central body.
     *
     * @returns {ImageryLayerCollection}
     */
    CentralBody.prototype.getImageryLayers = function() {
        return this._imageryLayerCollection;
    };

    CentralBody.prototype._computeDepthQuad = function(frameState) {
        var radii = this._ellipsoid.getRadii();
        var p = frameState.camera.getPositionWC();

        // Find the corresponding position in the scaled space of the ellipsoid.
        var q = this._ellipsoid.getOneOverRadii().multiplyComponents(p);

        var qMagnitude = q.magnitude();
        var qUnit = q.normalize();

        // Determine the east and north directions at q.
        var eUnit = Cartesian3.UNIT_Z.cross(q).normalize();
        var nUnit = qUnit.cross(eUnit).normalize();

        // Determine the radius of the 'limb' of the ellipsoid.
        var wMagnitude = Math.sqrt(q.magnitudeSquared() - 1.0);

        // Compute the center and offsets.
        var center = qUnit.multiplyByScalar(1.0 / qMagnitude);
        var scalar = wMagnitude / qMagnitude;
        var eastOffset = eUnit.multiplyByScalar(scalar);
        var northOffset = nUnit.multiplyByScalar(scalar);

        // A conservative measure for the longitudes would be to use the min/max longitudes of the bounding frustum.
        var upperLeft = radii.multiplyComponents(center.add(northOffset).subtract(eastOffset));
        var upperRight = radii.multiplyComponents(center.add(northOffset).add(eastOffset));
        var lowerLeft = radii.multiplyComponents(center.subtract(northOffset).subtract(eastOffset));
        var lowerRight = radii.multiplyComponents(center.subtract(northOffset).add(eastOffset));
        return [upperLeft.x, upperLeft.y, upperLeft.z, lowerLeft.x, lowerLeft.y, lowerLeft.z, upperRight.x, upperRight.y, upperRight.z, lowerRight.x, lowerRight.y, lowerRight.z];
    };

    CentralBody.prototype._computePoleQuad = function(frameState, maxLat, maxGivenLat, viewProjMatrix, viewportTransformation) {
        var pt1 = this._ellipsoid.cartographicToCartesian(new Cartographic(0.0, maxGivenLat));
        var pt2 = this._ellipsoid.cartographicToCartesian(new Cartographic(Math.PI, maxGivenLat));
        var radius = pt1.subtract(pt2).magnitude() * 0.5;

        var center = this._ellipsoid.cartographicToCartesian(new Cartographic(0.0, maxLat));

        var right;
        var dir = frameState.camera.direction;
        if (1.0 - Cartesian3.UNIT_Z.negate().dot(dir) < CesiumMath.EPSILON6) {
            right = Cartesian3.UNIT_X;
        } else {
            right = dir.cross(Cartesian3.UNIT_Z).normalize();
        }

        var screenRight = center.add(right.multiplyByScalar(radius));
        var screenUp = center.add(Cartesian3.UNIT_Z.cross(right).normalize().multiplyByScalar(radius));

        Transforms.pointToWindowCoordinates(viewProjMatrix, viewportTransformation, center, center);
        Transforms.pointToWindowCoordinates(viewProjMatrix, viewportTransformation, screenRight, screenRight);
        Transforms.pointToWindowCoordinates(viewProjMatrix, viewportTransformation, screenUp, screenUp);

        var halfWidth = Math.floor(Math.max(screenUp.subtract(center).magnitude(), screenRight.subtract(center).magnitude()));
        var halfHeight = halfWidth;

        return new BoundingRectangle(
                Math.floor(center.x) - halfWidth,
                Math.floor(center.y) - halfHeight,
                halfWidth * 2.0,
                halfHeight * 2.0);
    };

    var viewportScratch = new BoundingRectangle();
    var vpTransformScratch = new Matrix4();
    CentralBody.prototype._fillPoles = function(context, frameState) {
        var terrainProvider = this._surface.terrainProvider;
        if (typeof terrainProvider === 'undefined' || frameState.mode !== SceneMode.SCENE3D) {
            return;
        }

        if (!terrainProvider.ready) {
            return;
        }
        var terrainMaxExtent = terrainProvider.tilingScheme.getExtent();

        var viewProjMatrix = context.getUniformState().getViewProjection();
        var viewport = viewportScratch;
        viewport.width = context.getCanvas().clientWidth;
        viewport.height = context.getCanvas().clientHeight;
        var viewportTransformation = Matrix4.computeViewportTransformation(viewport, 0.0, 1.0, vpTransformScratch);
        var latitudeExtension = 0.05;

        var extent;
        var boundingVolume;
        var frustumCull;
        var occludeePoint;
        var occluded;
        var datatype;
        var mesh;
        var rect;
        var positions;
        var occluder = this._occluder;

        // handle north pole
        if (terrainMaxExtent.north < CesiumMath.PI_OVER_TWO) {
            extent = new Extent(
                -Math.PI,
                terrainMaxExtent.north,
                Math.PI,
                CesiumMath.PI_OVER_TWO
            );
            boundingVolume = BoundingSphere.fromExtent3D(extent, this._ellipsoid);
            frustumCull = frameState.cullingVolume.getVisibility(boundingVolume) === Intersect.OUTSIDE;
            occludeePoint = Occluder.computeOccludeePointFromExtent(extent, this._ellipsoid);
            occluded = (occludeePoint && !occluder.isPointVisible(occludeePoint, 0.0)) || !occluder.isBoundingSphereVisible(boundingVolume);

            this._drawNorthPole = !frustumCull && !occluded;
            if (this._drawNorthPole) {
                rect = this._computePoleQuad(frameState, extent.north, extent.south - latitudeExtension, viewProjMatrix, viewportTransformation);
                positions = [
                    rect.x, rect.y,
                    rect.x + rect.width, rect.y,
                    rect.x + rect.width, rect.y + rect.height,
                    rect.x, rect.y + rect.height
                ];

                if (typeof this._northPoleCommand.vertexArray === 'undefined') {
                    this._northPoleCommand.boundingVolume = BoundingSphere.fromExtent3D(extent, this._ellipsoid);
                    mesh = {
                        attributes : {
                            position : {
                                componentDatatype : ComponentDatatype.FLOAT,
                                componentsPerAttribute : 2,
                                values : positions
                            }
                        }
                    };
                    this._northPoleCommand.vertexArray = context.createVertexArrayFromMesh({
                        mesh : mesh,
                        attributeIndices : {
                            position : 0
                        },
                        bufferUsage : BufferUsage.STREAM_DRAW
                    });
                } else {
                    datatype = ComponentDatatype.FLOAT;
                    this._northPoleCommand.vertexArray.getAttribute(0).vertexBuffer.copyFromArrayView(datatype.toTypedArray(positions));
                }
            }
        }

        // handle south pole
        if (terrainMaxExtent.south > -CesiumMath.PI_OVER_TWO) {
            extent = new Extent(
                -Math.PI,
                -CesiumMath.PI_OVER_TWO,
                Math.PI,
                terrainMaxExtent.south
            );
            boundingVolume = BoundingSphere.fromExtent3D(extent, this._ellipsoid);
            frustumCull = frameState.cullingVolume.getVisibility(boundingVolume) === Intersect.OUTSIDE;
            occludeePoint = Occluder.computeOccludeePointFromExtent(extent, this._ellipsoid);
            occluded = (occludeePoint && !occluder.isPointVisible(occludeePoint)) || !occluder.isBoundingSphereVisible(boundingVolume);

            this._drawSouthPole = !frustumCull && !occluded;
            if (this._drawSouthPole) {
                rect = this._computePoleQuad(frameState, extent.south, extent.north + latitudeExtension, viewProjMatrix, viewportTransformation);
                positions = [
                     rect.x, rect.y,
                     rect.x + rect.width, rect.y,
                     rect.x + rect.width, rect.y + rect.height,
                     rect.x, rect.y + rect.height
                 ];

                 if (typeof this._southPoleCommand.vertexArray === 'undefined') {
                     this._southPoleCommand.boundingVolume = BoundingSphere.fromExtent3D(extent, this._ellipsoid);
                     mesh = {
                         attributes : {
                             position : {
                                 componentDatatype : ComponentDatatype.FLOAT,
                                 componentsPerAttribute : 2,
                                 values : positions
                             }
                         }
                     };
                     this._southPoleCommand.vertexArray = context.createVertexArrayFromMesh({
                         mesh : mesh,
                         attributeIndices : {
                             position : 0
                         },
                         bufferUsage : BufferUsage.STREAM_DRAW
                     });
                 } else {
                     datatype = ComponentDatatype.FLOAT;
                     this._southPoleCommand.vertexArray.getAttribute(0).vertexBuffer.copyFromArrayView(datatype.toTypedArray(positions));
                 }
            }
        }

        var poleIntensity = 0.0;
        var baseLayer = this._imageryLayerCollection.getLength() > 0 ? this._imageryLayerCollection.get(0) : undefined;
        if (typeof baseLayer !== 'undefined' && typeof baseLayer.getImageryProvider() !== 'undefined' && typeof baseLayer.getImageryProvider().getPoleIntensity !== 'undefined') {
            poleIntensity = baseLayer.getImageryProvider().getPoleIntensity();
        }

        var drawUniforms = {
            u_dayIntensity : function() {
                return poleIntensity;
            }
        };

        var that = this;
        if (typeof this._northPoleCommand.uniformMap === 'undefined') {
            var northPoleUniforms = combine([drawUniforms, {
                u_color : function() {
                    return that.northPoleColor;
                }
            }], false, false);
            this._northPoleCommand.uniformMap = combine([northPoleUniforms, this._drawUniforms], false, false);
        }

        if (typeof this._southPoleCommand.uniformMap === 'undefined') {
            var southPoleUniforms = combine([drawUniforms, {
                u_color : function() {
                    return that.southPoleColor;
                }
            }], false, false);
            this._southPoleCommand.uniformMap = combine([southPoleUniforms, this._drawUniforms], false, false);
        }
    };

    /**
     * @private
     */
    CentralBody.prototype.update = function(context, frameState, commandList) {
        if (!this.show) {
            return;
        }

        var width = context.getCanvas().clientWidth;
        var height = context.getCanvas().clientHeight;

        if (width === 0 || height === 0) {
            return;
        }

        var vs;
        var fs;
        var shaderCache = context.getShaderCache();

        if (this.showSkyAtmosphere && !this._skyCommand.vertexArray) {
            // PERFORMANCE_IDEA:  Is 60 the right amount to tessellate?  I think scaling the original
            // geometry in a vertex is a bad idea; at least, because it introduces a draw call per tile.
            var skyMesh = CubeMapEllipsoidTessellator.compute(Ellipsoid.fromCartesian3(this._ellipsoid.getRadii().multiplyByScalar(1.025)), 60);
            this._skyCommand.vertexArray = context.createVertexArrayFromMesh({
                mesh : skyMesh,
                attributeIndices : MeshFilters.createAttributeIndices(skyMesh),
                bufferUsage : BufferUsage.STATIC_DRAW
            });

            vs = '#define SKY_FROM_SPACE\n' +
                 '#line 0\n' +
                 SkyAtmosphereVS;

            fs = '#line 0\n' +
                 SkyAtmosphereFS;

            this._spSkyFromSpace = shaderCache.getShaderProgram(vs, fs);

            vs = '#define SKY_FROM_ATMOSPHERE\n' +
                 '#line 0\n' +
                 SkyAtmosphereVS;

            this._spSkyFromAtmosphere = shaderCache.getShaderProgram(vs, fs);
            this._skyCommand.renderState = context.createRenderState({
                cull : {
                    enabled : true,
                    face : CullFace.FRONT
                },
                depthTest : {
                    enabled : true
                },
                depthMask : false
            });
            this._skyCommand.boundingVolume = new BoundingSphere(Cartesian3.ZERO, this._ellipsoid.getMaximumRadius() * 1.025);
        }

        var mode = frameState.mode;
        var projection = frameState.scene2D.projection;
        var modeChanged = false;

        if (this._mode !== mode || typeof this._rsColor === 'undefined') {
            modeChanged = true;
            if (mode === SceneMode.SCENE3D) {
                this._rsColor = context.createRenderState({ // Write color and depth
                    cull : {
                        enabled : true
                    },
                    depthTest : {
                        enabled : true
                    }
                });
                this._rsColorWithoutDepthTest = context.createRenderState({ // Write color, not depth
                    cull : {
                        enabled : true
                    }
                });
                this._depthCommand.renderState = context.createRenderState({ // Write depth, not color
                    cull : {
                        enabled : true
                    },
                    depthTest : {
                        enabled : true,
                        func : DepthFunction.ALWAYS
                    },
                    colorMask : {
                        red : false,
                        green : false,
                        blue : false,
                        alpha : false
                    }
                });
                this._clearDepthCommand.clearState = context.createClearState({ // Clear depth only
                    depth : 1.0,
                    stencil : 0.0
                });

            } else {
                this._rsColor = context.createRenderState();
                this._rsColorWithoutDepthTest = context.createRenderState();
                this._depthCommand.renderState = context.createRenderState();
            }
        }

        var cull = (mode === SceneMode.SCENE3D) || (mode === SceneMode.MORPHING);
        this._rsColor.cull.enabled = cull;
        this._rsColorWithoutDepthTest.cull.enabled = cull;
        this._depthCommand.renderState.cull.enabled = cull;

        this._northPoleCommand.renderState = this._rsColorWithoutDepthTest;
        this._southPoleCommand.renderState = this._rsColorWithoutDepthTest;

        // update depth plane
        var depthQuad = this._computeDepthQuad(frameState);

        // depth plane
        if (!this._depthCommand.vertexArray) {
            var mesh = {
                attributes : {
                    position : {
                        componentDatatype : ComponentDatatype.FLOAT,
                        componentsPerAttribute : 3,
                        values : depthQuad
                    }
                },
                indexLists : [{
                    primitiveType : PrimitiveType.TRIANGLES,
                    values : [0, 1, 2, 2, 1, 3]
                }]
            };
            this._depthCommand.vertexArray = context.createVertexArrayFromMesh({
                mesh : mesh,
                attributeIndices : {
                    position : 0
                },
                bufferUsage : BufferUsage.DYNAMIC_DRAW
            });
        } else {
            var datatype = ComponentDatatype.FLOAT;
            this._depthCommand.vertexArray.getAttribute(0).vertexBuffer.copyFromArrayView(datatype.toTypedArray(depthQuad));
        }

        if (!this._depthCommand.shaderProgram) {
            this._depthCommand.shaderProgram = shaderCache.getShaderProgram(
                    CentralBodyVSDepth,
                    '#line 0\n' +
                    CentralBodyFSDepth, {
                        position : 0
                    });
        }

        var that = this;

        // Throw exception if there was a problem asynchronously loading an image.
        if (this._exception) {
            var message = this._exception;
            this._exception = undefined;
            throw new RuntimeError(message);
        }

        // PERFORMANCE_IDEA:  Once a texture is created, it is not destroyed if
        // the corresponding show flag is turned off.  This will waste memory
        // if a user loads every texture, then sets all the flags to false.

        if (this._nightImageSource !== this.nightImageSource) {
            this._nightImageSource = this.nightImageSource;

            var nightImage = new Image();
            nightImage.onload = function() {
                that._nightTexture = that._nightTexture && that._nightTexture.destroy();
                that._nightTexture = context.createTexture2D({
                    source : nightImage,
                    pixelFormat : PixelFormat.RGB
                });
            };
            nightImage.onerror = function() {
                that._exception = 'Could not load image: ' + this.src + '.';
            };
            nightImage.src = this.nightImageSource;
        }

        if (this._specularMapSource !== this.specularMapSource) {
            this._specularMapSource = this.specularMapSource;

            var specularImage = new Image();
            specularImage.onload = function() {
                that._specularTexture = that._specularTexture && that._specularTexture.destroy();
                that._specularTexture = context.createTexture2D({
                    source : specularImage,
                    pixelFormat : PixelFormat.LUMINANCE
                });
            };
            specularImage.onerror = function() {
                that._exception = 'Could not load image: ' + this.src + '.';
            };
            specularImage.src = this.specularMapSource;
        }

        if (this._cloudsMapSource !== this.cloudsMapSource) {
            this._cloudsMapSource = this.cloudsMapSource;

            var cloudsImage = new Image();
            cloudsImage.onload = function() {
                that._cloudsTexture = that._cloudsTexture && that._cloudsTexture.destroy();
                that._cloudsTexture = context.createTexture2D({
                    source : cloudsImage,
                    pixelFormat : PixelFormat.LUMINANCE
                });
            };
            cloudsImage.onerror = function() {
                that._exception = 'Could not load image: ' + this.src + '.';
            };
            cloudsImage.src = this.cloudsMapSource;
        }

        if (this._bumpMapSource !== this.bumpMapSource) {
            this._bumpMapSource = this.bumpMapSource;

            var bumpImage = new Image();
            bumpImage.onload = function() {
                that._bumpTexture = that._bumpTexture && that._bumpTexture.destroy();
                that._bumpTexture = context.createTexture2D({
                    source : bumpImage,
                    pixelFormat : PixelFormat.LUMINANCE
                });
            };
            bumpImage.onerror = function() {
                that._exception = 'Could not load image: ' + this.src + '.';
            };
            bumpImage.src = this.bumpMapSource;
        }

        // Initial compile or re-compile if uber-shader parameters changed
        var dayChanged = ((this._showDay !== this.showDay) && (!this.showDay || this._imageryLayerCollection.getLength() > 0));
        var nightChanged = ((this._showNight !== this.showNight) && (!this.showNight || this._nightTexture));
        var cloudsChanged = ((this._showClouds !== this.showClouds) && (!this.showClouds || this._cloudsTexture));
        var cloudShadowsChanged = ((this._showCloudShadows !== this.showCloudShadows) && (!this.showCloudShadows || this._cloudsTexture));
        var specularChanged = ((this._showSpecular !== this.showSpecular) && (!this.showSpecular || this._specularTexture));
        var bumpsChanged = ((this._showBumps !== this.showBumps) && (!this.showBumps || this._bumpTexture));
        var projectionChanged = this._projection !== projection;

        if (typeof this._activeSurfaceShaderSet === 'undefined' ||
            typeof this._northPoleCommand.shaderProgram === 'undefined' ||
            typeof this._southPoleCommand.shaderProgram === 'undefined' ||
            modeChanged || projectionChanged || dayChanged || nightChanged || cloudsChanged || cloudShadowsChanged || specularChanged || bumpsChanged ||
            this._showTerminator !== this.showTerminator ||
            this._affectedByLighting !== this.affectedByLighting) {

            var fsPrepend = ((this.showDay && this._imageryLayerCollection.getLength() > 0) ? '#define SHOW_DAY 1\n' : '') +
                ((this.showNight && this._nightTexture) ? '#define SHOW_NIGHT 1\n' : '') +
                ((this.showClouds && this._cloudsTexture) ? '#define SHOW_CLOUDS 1\n' : '') +
                ((this.showCloudShadows && this._cloudsTexture) ? '#define SHOW_CLOUD_SHADOWS 1\n' : '') +
                ((this.showSpecular && this._specularTexture) ? '#define SHOW_SPECULAR 1\n' : '') +
                ((this.showBumps && this._bumpTexture) ? '#define SHOW_BUMPS 1\n' : '') +
                (this.showTerminator ? '#define SHOW_TERMINATOR 1\n' : '') +
                (this.affectedByLighting ? '#define AFFECTED_BY_LIGHTING 1\n' : '') +
                '#line 0\n' +
                CentralBodyFSCommon;

            var getPosition3DMode = 'vec4 getPosition(vec3 position3DWC) { return getPosition3DMode(position3DWC); }';
            var getPosition2DMode = 'vec4 getPosition(vec3 position3DWC) { return getPosition2DMode(position3DWC); }';
            var getPositionColumbusViewMode = 'vec4 getPosition(vec3 position3DWC) { return getPositionColumbusViewMode(position3DWC); }';
            var getPositionMorphingMode = 'vec4 getPosition(vec3 position3DWC) { return getPositionMorphingMode(position3DWC); }';

            var getPositionMode;

            switch (mode) {
            case SceneMode.SCENE3D:
                getPositionMode = getPosition3DMode;
                break;
            case SceneMode.SCENE2D:
                getPositionMode = getPosition2DMode;
                break;
            case SceneMode.COLUMBUS_VIEW:
                getPositionMode = getPositionColumbusViewMode;
                break;
            case SceneMode.MORPHING:
                getPositionMode = getPositionMorphingMode;
                break;
            }

            var get2DYPositionFractionGeographicProjection = 'float get2DYPositionFraction() { return get2DGeographicYPositionFraction(); }';
            var get2DYPositionFractionMercatorProjection = 'float get2DYPositionFraction() { return get2DMercatorYPositionFraction(); }';

            var get2DYPositionFraction;

            if (projection instanceof GeographicProjection) {
                get2DYPositionFraction = get2DYPositionFractionGeographicProjection;
            } else {
                get2DYPositionFraction = get2DYPositionFractionMercatorProjection;
            }

            this._surfaceShaderSetWithoutAtmosphere.baseVertexShaderString =
                '#line 0\n' +
                 GroundAtmosphere +
                '#line 0\n' +
                 CentralBodyVS + '\n' +
                 getPositionMode + '\n' +
                 get2DYPositionFraction;
            this._surfaceShaderSetWithoutAtmosphere.baseFragmentShaderString =
                fsPrepend +
                '#line 0\n' +
                CentralBodyFS;
            this._surfaceShaderSetWithoutAtmosphere.invalidateShaders();

            var groundFromSpacePrepend =
                '#define SHOW_GROUND_ATMOSPHERE 1\n' +
                '#define SHOW_GROUND_ATMOSPHERE_FROM_SPACE 1\n';
            this._surfaceShaderSetGroundFromSpace.baseVertexShaderString =
                groundFromSpacePrepend +
                this._surfaceShaderSetWithoutAtmosphere.baseVertexShaderString;
            this._surfaceShaderSetGroundFromSpace.baseFragmentShaderString =
                groundFromSpacePrepend +
                this._surfaceShaderSetWithoutAtmosphere.baseFragmentShaderString;
            this._surfaceShaderSetGroundFromSpace.invalidateShaders();

            var groundFromAtmospherePrepend =
                '#define SHOW_GROUND_ATMOSPHERE 1\n' +
                '#define SHOW_GROUND_ATMOSPHERE_FROM_ATMOSPHERE 1\n';
            this._surfaceShaderSetGroundFromAtmosphere.baseVertexShaderString =
                groundFromAtmospherePrepend +
                this._surfaceShaderSetWithoutAtmosphere.baseVertexShaderString;
            this._surfaceShaderSetGroundFromAtmosphere.baseFragmentShaderString =
                groundFromAtmospherePrepend +
                this._surfaceShaderSetWithoutAtmosphere.baseFragmentShaderString;
            this._surfaceShaderSetWithoutAtmosphere.invalidateShaders();

            vs = CentralBodyVSPole;
            fs = fsPrepend + GroundAtmosphere + CentralBodyFSPole;

            this._spPolesWithoutAtmosphere = this._spPolesWithoutAtmosphere && this._spPolesWithoutAtmosphere.release();
            this._spPolesGroundFromSpace = this._spPolesGroundFromSpace && this._spPolesGroundFromSpace.release();
            this._spPolesGroundFromAtmosphere = this._spPolesGroundFromAtmosphere && this._spPolesGroundFromAtmosphere.release();

            this._spPolesWithoutAtmosphere = shaderCache.getShaderProgram(vs, fs, attributeIndices);
            this._spPolesGroundFromSpace = shaderCache.getShaderProgram(
                    vs,
                    groundFromSpacePrepend + fs,
                    attributeIndices);
            this._spPolesGroundFromAtmosphere = shaderCache.getShaderProgram(
                    vs,
                    groundFromAtmospherePrepend + fs,
                    attributeIndices);

            // Sync to public state
            this._showDay = dayChanged ? this.showDay : this._showDay;
            this._showNight = nightChanged ? this.showNight : this._showNight;
            this._showClouds = cloudsChanged ? this.showClouds : this._showClouds;
            this._showCloudShadows = cloudShadowsChanged ? this.showCloudShadows : this._showCloudShadows;
            this._showSpecular = specularChanged ? this.showSpecular : this._showSpecular;
            this._showBumps = bumpsChanged ? this.showBumps : this._showBumps;
            this._showTerminator = this.showTerminator;
            this._affectedByLighting = this.affectedByLighting;
        }

        var cameraPosition = frameState.camera.getPositionWC();

        this._fCameraHeight2 = cameraPosition.magnitudeSquared();
        this._fCameraHeight = Math.sqrt(this._fCameraHeight2);

        if (this._fCameraHeight > this._outerRadius) {
            // Viewer in space
            this._skyCommand.shaderProgram = this._spSkyFromSpace;
            if (this.showGroundAtmosphere) {
                this._activeSurfaceShaderSet = this._surfaceShaderSetGroundFromSpace;

                this._northPoleCommand.shaderProgram = this._spPolesGroundFromSpace;
                this._southPoleCommand.shaderProgram = this._spPolesGroundFromSpace;
            } else {
                this._activeSurfaceShaderSet = this._surfaceShaderSetWithoutAtmosphere;

                this._northPoleCommand.shaderProgram = this._spPolesWithoutAtmosphere;
                this._southPoleCommand.shaderProgram = this._spPolesWithoutAtmosphere;
            }
        } else {
            // after the camera passes the minimum height, there is no ground atmosphere effect
            var showAtmosphere = this._ellipsoid.cartesianToCartographic(cameraPosition).height >= this._minGroundFromAtmosphereHeight;
            if (this.showGroundAtmosphere && showAtmosphere) {
                this._activeSurfaceShaderSet = this._surfaceShaderSetGroundFromAtmosphere;

                this._northPoleCommand.shaderProgram = this._spPolesGroundFromAtmosphere;
                this._southPoleCommand.shaderProgram = this._spPolesGroundFromAtmosphere;
            } else {
                this._activeSurfaceShaderSet = this._surfaceShaderSetWithoutAtmosphere;

                this._northPoleCommand.shaderProgram = this._spPolesWithoutAtmosphere;
                this._southPoleCommand.shaderProgram = this._spPolesWithoutAtmosphere;
            }
            this._skyCommand.shaderProgram = this._spSkyFromAtmosphere;
        }

        this._occluder.setCameraPosition(cameraPosition);

        this._fillPoles(context, frameState);

        this._mode = mode;
        this._projection = projection;

        var pass = frameState.passes;
        var commandLists = this._commandLists;
        commandLists.removeAll();

        if (pass.color) {
            var colorCommandList = commandLists.colorList;

            // render quads to fill the poles
            if (mode === SceneMode.SCENE3D) {
                if (this._drawNorthPole) {
                    colorCommandList.push(this._northPoleCommand);
                }

                if (this._drawSouthPole) {
                    colorCommandList.push(this._southPoleCommand);
                }
            }

<<<<<<< HEAD
            this._surface.update(context,
                    frameState,
                    colorCommandList,
                    this._drawUniforms,
                    this._activeSurfaceShaderSet,
                    this._rsColor,
                    this._mode,
                    this._projection);
=======
            if (this._renderQueue.length !== 0) {
                var mv = frameState.camera.getViewMatrix();

                this._renderQueue.sort(function(a, b) {
                    return a.zoom - b.zoom;
                });

                // render tiles
                var tileCommands = this._tileCommandList;
                tileCommands.length = this._renderQueue.length;
                var j = 0;
                while (this._renderQueue.length > 0) {
                    var curTile = this._renderQueue.dequeue();

                    var rtc;
                    if (this.morphTime === 1.0) {
                        rtc = curTile._drawUniforms.u_center3D();
                        curTile.mode = 0;
                    } else if (this.morphTime === 0.0) {
                        var center = curTile._drawUniforms.u_center2D();
                        rtc = new Cartesian3(0.0, center.x, center.y);
                        curTile.mode = 1;
                    } else {
                        rtc = Cartesian3.ZERO;
                        curTile.mode = 2;
                    }
                    var centerEye = mv.multiplyByVector(new Cartesian4(rtc.x, rtc.y, rtc.z, 1.0));
                    curTile.modelView = mv.setColumn(3, centerEye, curTile.modelView);

                    var command = tileCommands[j++];
                    if (typeof command === 'undefined') {
                        command = tileCommands[j - 1] = new DrawCommand();
                    }

                    command.shaderProgram = this._sp;
                    command.renderState = this._rsColor;
                    command.primitiveType = PrimitiveType.TRIANGLES;
                    command.vertexArray = curTile._extentVA;
                    command.uniformMap = curTile._drawUniforms;
                    command.boundingVolume = this._getTileBoundingSphere(curTile, frameState);
>>>>>>> f53f2afe

            updateLogos(this, context, frameState, commandList);

            // render depth plane
            if (mode === SceneMode.SCENE3D) {
                // TODO: clearing depth here will not be acceptable for actual terrain.
                colorCommandList.push(this._clearDepthCommand);

                colorCommandList.push(this._depthCommand);
            }

            if (this.showSkyAtmosphere) {
                colorCommandList.push(this._skyCommand);
            }
        }

        if (pass.pick) {
            // Not actually pickable, but render depth-only so primitives on the backface
            // of the globe are not picked.
            commandLists.pickList.push(this._depthCommand);
        }

        if (!commandLists.empty()) {
            commandList.push(commandLists);
        }
    };

    /**
     * Returns true if this object was destroyed; otherwise, false.
     * <br /><br />
     * If this object was destroyed, it should not be used; calling any function other than
     * <code>isDestroyed</code> will result in a {@link DeveloperError} exception.
     *
     * @memberof CentralBody
     *
     * @return {Boolean} True if this object was destroyed; otherwise, false.
     *
     * @see CentralBody#destroy
     */
    CentralBody.prototype.isDestroyed = function() {
        return false;
    };

    /**
     * Destroys the WebGL resources held by this object.  Destroying an object allows for deterministic
     * release of WebGL resources, instead of relying on the garbage collector to destroy this object.
     * <br /><br />
     * Once an object is destroyed, it should not be used; calling any function other than
     * <code>isDestroyed</code> will result in a {@link DeveloperError} exception.  Therefore,
     * assign the return value (<code>undefined</code>) to the object as done in the example.
     *
     * @memberof CentralBody
     *
     * @return {undefined}
     *
     * @exception {DeveloperError} This object was destroyed, i.e., destroy() was called.
     *
     * @see CentralBody#isDestroyed
     *
     * @example
     * centralBody = centralBody && centralBody.destroy();
     */
    CentralBody.prototype.destroy = function() {
        this._northPoleCommand.vertexArray = this._northPoleCommand.vertexArray && this._northPoleCommand.vertexArray.destroy();
        this._southPoleCommand.vertexArray = this._southPoleCommand.vertexArray && this._southPoleCommand.vertexArray.destroy();

        this._surfaceShaderSetWithoutAtmosphere = this._surfaceShaderSetWithoutAtmosphere && this._surfaceShaderSetWithoutAtmosphere.destroy();
        this._surfaceShaderSetGroundFromSpace = this._surfaceShaderSetGroundFromSpace && this._surfaceShaderSetGroundFromSpace.destroy();
        this._surfaceShaderSetGroundFromAtmosphere = this._surfaceShaderSetGroundFromAtmosphere && this._surfaceShaderSetGroundFromAtmosphere.destroy();

        this._spPolesWithoutAtmosphere = this._spPolesWithoutAtmosphere && this._spPolesWithoutAtmosphere.release();
        this._spPolesGroundFromSpace = this._spPolesGroundFromSpace && this._spPolesGroundFromSpace.release();
        this._spPolesGroundFromAtmosphere = this._spPolesGroundFromAtmosphere && this._spPolesGroundFromAtmosphere.release();

        this._spWithoutAtmosphere = this._spWithoutAtmosphere && this._spWithoutAtmosphere.release();
        this._spGroundFromSpace = this._spGroundFromSpace && this._spGroundFromSpace.release();
        this._spGroundFromAtmosphere = this._spGroundFromAtmosphere && this._spGroundFromAtmosphere.release();

        this._skyCommand.vertexArray = this._skyCommand.vertexArray && this._skyCommand.vertexArray.destroy();
        this._spSkyFromSpace = this._spSkyFromSpace && this._spSkyFromSpace.release();
        this._spSkyFromAtmosphere = this._spSkyFromAtmosphere && this._spSkyFromAtmosphere.release();

        this._depthCommand.shaderProgram = this._depthCommand.shaderProgram && this._depthCommand.shaderProgram.release();
        this._depthCommand.vertexArray = this._depthCommand.vertexArray && this._depthCommand.vertexArray.destroy();

        this._nightTexture = this._nightTexture && this._nightTexture.destroy();
        this._specularTexture = this._specularTexture && this._specularTexture.destroy();
        this._cloudsTexture = this._cloudsTexture && this._cloudsTexture.destroy();
        this._bumpTexture = this._bumpTexture && this._bumpTexture.destroy();

        this._surface = this._surface && this._surface.destroy();

        return destroyObject(this);
    };

    var logoData = {
        logos : undefined,
        logoIndex : 0,
        rebuildLogo : false,
        totalLogoWidth : 0,
        totalLogoHeight : 0
    };

    function updateLogos(centralBody, context, frameState, commandList) {
        logoData.logos = centralBody._logos;
        logoData.logoIndex = 0;
        logoData.rebuildLogo = false;
        logoData.totalLogoWidth = 0;
        logoData.totalLogoHeight = 0;

        checkLogo(logoData, centralBody._surface._terrainProvider);

        var imageryLayerCollection = centralBody._imageryLayerCollection;
        for ( var i = 0, len = imageryLayerCollection.getLength(); i < len; ++i) {
            var layer = imageryLayerCollection.get(i);
            checkLogo(logoData, layer.getImageryProvider());
        }

        if (logoData.logos.length !== logoData.logoIndex) {
            logoData.rebuildLogo = true;
            logoData.logos.length = logoData.logoIndex;
        }

        if (logoData.rebuildLogo) {
            var width = logoData.totalLogoWidth;
            var height = logoData.totalLogoHeight;
            var logoRectangle = new BoundingRectangle(centralBody.logoOffset.x, centralBody.logoOffset.y, width, height);
            if (typeof centralBody._logoQuad === 'undefined') {
                centralBody._logoQuad = new ViewportQuad(logoRectangle);
                centralBody._logoQuad.enableBlending = true;
            } else {
                centralBody._logoQuad.setRectangle(logoRectangle);
            }

            var texture = centralBody._logoQuad.getTexture();
            if (typeof texture === 'undefined' || texture.getWidth() !== width || texture.getHeight() !== height) {
                if (width === 0 || height === 0) {
                    if (typeof texture !== 'undefined') {
                        centralBody._logoQuad.destroy();
                        centralBody._logoQuad = undefined;
                    }
                } else {
                    texture = context.createTexture2D({
                        width : width,
                        height : height
                    });
                    centralBody._logoQuad.setTexture(texture);
                }
            }

            var heightOffset = 0;
            for (i = 0, len = logoData.logos.length; i < len; i++) {
                var logo = logoData.logos[i];
                if (typeof logo !== 'undefined') {
                    texture.copyFrom(logo, 0, heightOffset);
                    heightOffset += logo.height + 2;
                }
            }
        }

        if (typeof centralBody._logoQuad !== 'undefined') {
            centralBody._logoQuad.update(context, frameState, commandList);
        }
    }

    function checkLogo(logoData, logoSource) {
        var logo;
        if (typeof logoSource.getLogo === 'function') {
            logo = logoSource.getLogo();
        } else {
            logo = undefined;
        }

        if (logoData.logos[logoData.logoIndex] !== logo) {
            logoData.rebuildLogo = true;
            logoData.logos[logoData.logoIndex] = logo;
        }
        logoData.logoIndex++;

        if (typeof logo !== 'undefined') {
            logoData.totalLogoWidth = Math.max(logoData.totalLogoWidth, logo.width);
            logoData.totalLogoHeight += logo.height + 2;
        }
    }

    return CentralBody;
});<|MERGE_RESOLUTION|>--- conflicted
+++ resolved
@@ -23,6 +23,7 @@
         '../Core/RuntimeError',
         '../Core/Transforms',
         '../Renderer/BufferUsage',
+        '../Renderer/ClearCommand',
         '../Renderer/CommandLists',
         '../Renderer/CullFace',
         '../Renderer/DepthFunction',
@@ -68,6 +69,7 @@
         RuntimeError,
         Transforms,
         BufferUsage,
+        ClearCommand,
         CommandLists,
         CullFace,
         DepthFunction,
@@ -134,7 +136,7 @@
         this._skyCommand.primitiveType = PrimitiveType.TRIANGLES;
         // this._skyCommand.shaderProgram references sky-from-space or sky-from-atmosphere
 
-        this._clearDepthCommand = new Command();
+        this._clearDepthCommand = new ClearCommand();
 
         this._depthCommand = new DrawCommand();
         this._depthCommand.primitiveType = PrimitiveType.TRIANGLES;
@@ -996,7 +998,6 @@
                     depth : 1.0,
                     stencil : 0.0
                 });
-
             } else {
                 this._rsColor = context.createRenderState();
                 this._rsColorWithoutDepthTest = context.createRenderState();
@@ -1316,7 +1317,6 @@
                 }
             }
 
-<<<<<<< HEAD
             this._surface.update(context,
                     frameState,
                     colorCommandList,
@@ -1325,48 +1325,6 @@
                     this._rsColor,
                     this._mode,
                     this._projection);
-=======
-            if (this._renderQueue.length !== 0) {
-                var mv = frameState.camera.getViewMatrix();
-
-                this._renderQueue.sort(function(a, b) {
-                    return a.zoom - b.zoom;
-                });
-
-                // render tiles
-                var tileCommands = this._tileCommandList;
-                tileCommands.length = this._renderQueue.length;
-                var j = 0;
-                while (this._renderQueue.length > 0) {
-                    var curTile = this._renderQueue.dequeue();
-
-                    var rtc;
-                    if (this.morphTime === 1.0) {
-                        rtc = curTile._drawUniforms.u_center3D();
-                        curTile.mode = 0;
-                    } else if (this.morphTime === 0.0) {
-                        var center = curTile._drawUniforms.u_center2D();
-                        rtc = new Cartesian3(0.0, center.x, center.y);
-                        curTile.mode = 1;
-                    } else {
-                        rtc = Cartesian3.ZERO;
-                        curTile.mode = 2;
-                    }
-                    var centerEye = mv.multiplyByVector(new Cartesian4(rtc.x, rtc.y, rtc.z, 1.0));
-                    curTile.modelView = mv.setColumn(3, centerEye, curTile.modelView);
-
-                    var command = tileCommands[j++];
-                    if (typeof command === 'undefined') {
-                        command = tileCommands[j - 1] = new DrawCommand();
-                    }
-
-                    command.shaderProgram = this._sp;
-                    command.renderState = this._rsColor;
-                    command.primitiveType = PrimitiveType.TRIANGLES;
-                    command.vertexArray = curTile._extentVA;
-                    command.uniformMap = curTile._drawUniforms;
-                    command.boundingVolume = this._getTileBoundingSphere(curTile, frameState);
->>>>>>> f53f2afe
 
             updateLogos(this, context, frameState, commandList);
 
