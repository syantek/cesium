/*global define*/
define([
        '../Core/BoundingSphere',
        '../Core/BoxOutlineGeometry',
        '../Core/Cartesian3',
        '../Core/Color',
        '../Core/ColorGeometryInstanceAttribute',
        '../Core/clone',
        '../Core/defaultValue',
        '../Core/defined',
        '../Core/defineProperties',
        '../Core/destroyObject',
        '../Core/DeveloperError',
        '../Core/GeometryInstance',
        '../Core/getExtensionFromUri',
        '../Core/Intersect',
        '../Core/joinUrls',
        '../Core/JulianDate',
        '../Core/Matrix3',
        '../Core/Matrix4',
        '../Core/OrientedBoundingBox',
        '../Core/Rectangle',
        '../Core/RectangleOutlineGeometry',
        '../Core/RequestScheduler',
        '../Core/SphereOutlineGeometry',
        '../ThirdParty/Uri',
        './Cesium3DTileChildrenVisibility',
        './Cesium3DTileContentFactory',
        './Cesium3DTileContentState',
        './Cesium3DTileOptimizations',
        './Cesium3DTileOptimizationHint',
        './Cesium3DTileRefine',
        './Empty3DTileContent',
        './PerInstanceColorAppearance',
        './Primitive',
        './SceneMode',
        './TileBoundingRegion',
        './TileBoundingSphere',
        './TileOrientedBoundingBox'
    ], function(
        BoundingSphere,
        BoxOutlineGeometry,
        Cartesian3,
        Color,
        ColorGeometryInstanceAttribute,
        clone,
        defaultValue,
        defined,
        defineProperties,
        destroyObject,
        DeveloperError,
        GeometryInstance,
        getExtensionFromUri,
        Intersect,
        joinUrls,
        JulianDate,
        Matrix3,
        Matrix4,
        OrientedBoundingBox,
        Rectangle,
        RectangleOutlineGeometry,
        RequestScheduler,
        SphereOutlineGeometry,
        Uri,
        Cesium3DTileChildrenVisibility,
        Cesium3DTileContentFactory,
        Cesium3DTileContentState,
        Cesium3DTileOptimizations,
        Cesium3DTileOptimizationHint,
        Cesium3DTileRefine,
        Empty3DTileContent,
        PerInstanceColorAppearance,
        Primitive,
        SceneMode,
        TileBoundingRegion,
        TileBoundingSphere,
        TileOrientedBoundingBox) {
    'use strict';

    /**
     * A tile in a 3D Tiles tileset.  When a tile is first created, its content is not loaded;
     * the content is loaded on-demand when needed based on the view using
     * {@link Cesium3DTile#requestContent}.
     * <p>
     * Do not construct this directly, instead access tiles through {@link Cesium3DTileset#tileVisible}.
     * </p>
     *
     * @alias Cesium3DTile
     * @constructor
     */
    function Cesium3DTile(tileset, baseUrl, header, parent) {
        this._header = header;
        var contentHeader = header.content;

        /**
         * The local transform of this tile
         * @type {Matrix4}
         */
        this.transform = defined(header.transform) ? Matrix4.unpack(header.transform) : Matrix4.clone(Matrix4.IDENTITY);

        var parentTransform = defined(parent) ? parent.computedTransform : tileset.modelMatrix;
        var computedTransform = Matrix4.multiply(parentTransform, this.transform, new Matrix4());

        /**
         * The final computed transform of this tile
         * @type {Matrix4}
         */
        this.computedTransform = computedTransform;

        this._transformDirty = true;

        this._boundingVolume = this.createBoundingVolume(header.boundingVolume, computedTransform);
        this._boundingVolume2D = undefined;

        var contentBoundingVolume;

        if (defined(contentHeader) && defined(contentHeader.boundingVolume)) {
            // Non-leaf tiles may have a content-box bounding-volume, which is a tight-fit box
            // around only the models in the tile.  This box is useful for culling for rendering,
            // but not for culling for traversing the tree since it is not spatial coherence, i.e.,
            // since it only bounds models in the tile, not the entire tile, children may be
            // outside of this box.
            contentBoundingVolume = this.createBoundingVolume(contentHeader.boundingVolume, computedTransform);
        }
        this._contentBoundingVolume = contentBoundingVolume;
        this._contentBoundingVolume2D = undefined;

        var viewerRequestVolume;
        if (defined(header.viewerRequestVolume)) {
            viewerRequestVolume = this.createBoundingVolume(header.viewerRequestVolume, computedTransform);
        }
        this._viewerRequestVolume = viewerRequestVolume;

        /**
         * The error, in meters, introduced if this tile is rendered and its children are not.
         * This is used to compute Screen-Space Error (SSE), i.e., the error measured in pixels.
         *
         * @type {Number}
         * @readonly
         */
        this.geometricError = header.geometricError;

        var refine;
        if (defined(header.refine)) {
            refine = (header.refine === 'replace') ? Cesium3DTileRefine.REPLACE : Cesium3DTileRefine.ADD;
        } else if (defined(parent)) {
            // Inherit from parent tile if omitted.
            refine = parent.refine;
        }

        /**
         * Specifies if additive or replacement refinement is used when traversing this tile for rendering.
         *
         * @type {Cesium3DTileRefine}
         * @readonly
         */
        this.refine = refine;

        /**
         * An array of {@link Cesium3DTile} objects that are this tile's children.
         *
         * @type {Array}
         * @readonly
         */
        this.children = [];

        /**
         * Descendant tiles that need to be visible before this tile can refine. For example, if
         * a child is empty (such as for accelerating culling), its descendants with content would
         * be added here. This array is generated during runtime in {@link Cesium3DTileset#loadTileset}.
         * If a tiles's children all have content, this is left undefined.
         *
         * @type {Array}
         * @readonly
         */
        this.descendantsWithContent = undefined;

        /**
         * This tile's parent or <code>undefined</code> if this tile is the root.
         * <p>
         * When a tile's content points to an external tileset.json, the external tileset's
         * root tile's parent is not <code>undefined</code>; instead, the parent references
         * the tile (with its content pointing to an external tileset.json) as if the two tilesets were merged.
         * </p>
         *
         * @type {Cesium3DTile}
         * @readonly
         */
        this.parent = parent;

        /**
         * The number of unloaded children, i.e., children whose content is not loaded.
         *
         * @type {Number}
         * @readonly
         *
         * @private
         */
        this.numberOfChildrenWithoutContent = defined(header.children) ? header.children.length : 0;

        var hasContent;
        var hasTilesetContent;
        var requestServer;
        var createContent;

        if (defined(contentHeader)) {
            var contentUrl = contentHeader.url;
            var url = joinUrls(baseUrl, contentUrl);
            requestServer = RequestScheduler.getRequestServer(url);
            var type = getExtensionFromUri(url);
            var contentFactory = Cesium3DTileContentFactory[type];

            if (type === 'json') {
                hasContent = false;
                hasTilesetContent = true;
            } else {
                hasContent = true;
                hasTilesetContent = false;
            }

            //>>includeStart('debug', pragmas.debug);
            if (!defined(contentFactory)) {
                throw new DeveloperError('Unknown tile content type, ' + type + ', for ' + url);
            }
            //>>includeEnd('debug');

            var that = this;
            createContent = function() {
                return contentFactory(tileset, that, url);
            };
        } else {
            hasContent = false;
            hasTilesetContent = false;

            createContent = function() {
                return new Empty3DTileContent();
            };
        }

        this._createContent = createContent;
        this._content = createContent();
        if (!hasContent && !hasTilesetContent) {
            addContentReadyPromise(this);
        }

        this._requestServer = requestServer;

        /**
         * When <code>true</code>, the tile has content.  This does not imply that the content is loaded.
         * <p>
         * When a tile's content points to a external tileset, the tile is not considered to have content.
         * </p>
         *
         * @type {Boolean}
         * @readonly
         *
         * @private
         */
        this.hasContent = hasContent;

        /**
         * When <code>true</code>, the tile's content points to an external tileset.
         *
         * @type {Boolean}
         * @readonly
         *
         * @private
         */
        this.hasTilesetContent = hasTilesetContent;

        /**
         * The corresponding node in the cache replacement list.
         *
         * @type {DoublyLinkedListNode}
         * @readonly
         *
         * @private
         */
        this.replacementNode = undefined;

        var expire = header.expire;
        var expireDuration;
        var expireDate;
        if (defined(expire)) {
            expireDuration = expire.duration;
            if (defined(expire.date)) {
                expireDate = JulianDate.fromIso8601(expire.date);
            }
        }

        /**
         * The time in seconds after the tile's content is downloaded when the content expires and new content is requested.
         *
         * @type {Number}
         */
        this.expireDuration = expireDuration;

        /**
         * The date when the content expires and new content is requested.
         *
         * @type {JulianDate}
         */
        this.expireDate = expireDate;

        // Members that are updated every frame for tree traversal and rendering optimizations:

        /**
         * The (potentially approximate) distance from the closest point of the tile's bounding volume to the camera.
         *
         * @type {Number}
         *
         * @private
         */
        this.distanceToCamera = 0;

        /**
         * Marks if the tile is selected this frame.
         *
         * @type {Boolean}
         *
         * @private
         */
        this.selected = false;

        /**
         * Marks if the tile is replaced this frame.
         *
         * @type {Boolean}
         *
         * @private
         */
        this.replaced = false;

        /**
         * The stored plane mask from the visibility check during tree traversal.
         *
         * @type {Number}
         *
         * @private
         */
        this.visibilityPlaneMask = true;
        
        /**
         * Flag to mark children visibility
         *
         * @type {Cesium3DTileChildrenVisibility}
         * 
         * @private
         */
        this.childrenVisibility = Cesium3DTileChildrenVisibility.VISIBLE;

        /**
         * The last frame number the tile was selected in.
         *
         * @type {Number}
         *
         * @private
         */
        this.lastSelectedFrameNumber = 0;

        /**
         * The time when a style was last applied to this tile.
         *
         * @type {Number}
         *
         * @private
         */
        this.lastStyleTime = 0;

        this._debugBoundingVolume = undefined;
        this._debugContentBoundingVolume = undefined;
        this._debugViewerRequestVolume = undefined;
        this._debugColor = new Color.fromRandom({ alpha : 1.0 });
        this._debugColorizeTiles = false;

        /**
         * Marks whether the tile's children bounds are fully contained within the tile's bounds
         * 
         * @type {Cesium3DTileOptimizationHint}
         */
        this._optimChildrenWithinParent = Cesium3DTileOptimizationHint.NOT_COMPUTED;
    }

    defineProperties(Cesium3DTile.prototype, {
        /**
         * The tile's loaded content.  This represents the actual tile's payload,
         * not the content's metadata in tileset.json.
         *
         * @memberof Cesium3DTile.prototype
         *
         * @type {Cesium3DTileContent}
         * @readonly
         */
        content : {
            get : function() {
                return this._content;
            }
        },

        /**
         * Get the bounding volume of the tile's contents.  This defaults to the
         * tile's bounding volume when the content's bounding volume is
         * <code>undefined</code>.
         *
         * @memberof Cesium3DTile.prototype
         *
         * @type {TileBoundingVolume}
         * @readonly
         */
        contentBoundingVolume : {
            get : function() {
                return defaultValue(this._contentBoundingVolume, this._boundingVolume);
            }
        },

        /**
         * Get the bounding sphere derived from the tile's bounding volume.
         *
         * @memberof Cesium3DTile.prototype
         *
         * @type {BoundingSphere}
         * @readonly
         */
        boundingSphere : {
            get : function() {
                return this._boundingVolume.boundingSphere;
            }
        },

        /**
         * Whether the computedTransform has changed this frame.
         *
         * @memberof Cesium3DTile.prototype
         *
         * @type {Boolean}
         * @readonly
         */
        transformDirty : {
            get : function() {
                return this._transformDirty;
            }
        },

        /**
         * @readonly
         * @private
         */
        requestServer : {
            get : function() {
                return this._requestServer;
            }
        },

        /**
         * Determines if the tile is ready to render. <code>true</code> if the tile
         * is ready to render; otherwise, <code>false</code>.
         *
         * @memberof Cesium3DTile.prototype
         *
         * @type {Boolean}
         * @readonly
         */
        contentReady : {
            get : function() {
                return this._content.state === Cesium3DTileContentState.READY;
            }
        },

        /**
         * Determines if the tile's content has not be requested. <code>true</code> if tile's
         * content has not be requested; otherwise, <code>false</code>.
         *
         * @memberof Cesium3DTile.prototype
         *
         * @type {Boolean}
         * @readonly
         */
        contentUnloaded : {
            get : function() {
                return this._content.state === Cesium3DTileContentState.UNLOADED;
            }
        }
    });

    function addContentReadyPromise(tile) {
        // Content enters the READY state
        tile._content.readyPromise.then(function(content) {
            if (defined(tile.parent)) {
                --tile.parent.numberOfChildrenWithoutContent;
            }
        }).otherwise(function(error) {
            // In this case, that.parent.numberOfChildrenWithoutContent will never reach zero
            // and therefore that.parent will never refine.  If this becomes an issue, failed
            // requests can be reissued.
        });
    }

    /**
     * Requests the tile's content.
     * <p>
     * The request may not be made if the Cesium Request Scheduler can't prioritize it.
     * </p>
     *
     * @private
     */
    Cesium3DTile.prototype.requestContent = function() {
        if (this._content.request()) {
            addContentReadyPromise(this);
        }
    };

    /**
     * Determines if a request for the tile's content can be made based on the priorities of
     * the request scheduler.
     *
     * @returns {Boolean} <code>true</code> when the content request can be made; otherwise, <code>false</false>.
     *
     * @private
     */
    Cesium3DTile.prototype.canRequestContent = function() {
        if (!defined(this._requestServer)) {
            // If tile does not have a request server, then it does not have content to load.
            return true;
        }
        return this._requestServer.hasAvailableRequests();
    };

    /**
     * Unloads the tile's content and returns the tile's state to the state of when
     * it was first created, before its content were loaded.
     *
     * @private
     */
    Cesium3DTile.prototype.unloadContent = function() {
        if (defined(this.parent)) {
            ++this.parent.numberOfChildrenWithoutContent;
        }

        this._content = this._content && this._content.destroy();
        this._content = this._createContent();
        if (!this.hasContent && !this.hasTilesetContent) {
            addContentReadyPromise(this);
        }

        this.replacementNode = undefined;

        // Restore properties set per frame to their defaults
        this.distanceToCamera = 0;
        this.visibilityPlaneMask = 0;
        this.selected = false;
        this.lastSelectedFrameNumber = 0;
        this.lastStyleTime = 0;

        this._debugBoundingVolume = this._debugBoundingVolume && this._debugBoundingVolume.destroy();
        this._debugContentBoundingVolume = this._debugContentBoundingVolume && this._debugContentBoundingVolume.destroy();
        this._debugViewerRequestVolume = this._debugViewerRequestVolume && this._debugViewerRequestVolume.destroy();
    };

<<<<<<< HEAD
    Cesium3DTile.prototype.unloadContentAndMakeEmpty = function() {
        this.hasContent = false;
        this.hasTilesetContent = false;
        this._createContent = function() {
            return new Empty3DTileContent();
        };
        this.unloadContent();
    };
=======
    var scratchProjectedBoundingSphere = new BoundingSphere();

    function getBoundingVolume(tile, frameState) {
        if (frameState.mode !== SceneMode.SCENE3D && !defined(tile._boundingVolume2D)) {
            var boundingSphere = tile._boundingVolume.boundingSphere;
            var sphere = BoundingSphere.projectTo2D(boundingSphere, frameState.mapProjection, scratchProjectedBoundingSphere);
            tile._boundingVolume2D = new TileBoundingSphere(sphere.center, sphere.radius);
        }

        return frameState.mode !== SceneMode.SCENE3D ? tile._boundingVolume2D : tile._boundingVolume;
    }
>>>>>>> 723dccde

    /**
     * Determines whether the tile's bounding volume intersects the culling volume.
     *
     * @param {FrameState} frameState The frame state.
     * @param {Number} parentVisibilityPlaneMask The parent's plane mask to speed up the visibility check.
     * @returns {Number} A plane mask as described above in {@link CullingVolume#computeVisibilityWithPlaneMask}.
     *
     * @private
     */
    Cesium3DTile.prototype.visibility = function(frameState, parentVisibilityPlaneMask) {
        var cullingVolume = frameState.cullingVolume;
        var boundingVolume = getBoundingVolume(this, frameState);
        return cullingVolume.computeVisibilityWithPlaneMask(boundingVolume, parentVisibilityPlaneMask);
    };

    /**
     * Assuming the tile's bounding volume intersects the culling volume, determines
     * whether the tile's content's bounding volume intersects the culling volume.
     *
     * @param {FrameState} frameState The frame state.
     * @returns {Intersect} The result of the intersection: the tile's content is completely outside, completely inside, or intersecting the culling volume.
     *
     * @private
     */
    Cesium3DTile.prototype.contentsVisibility = function(frameState) {
        // Assumes the tile's bounding volume intersects the culling volume already, so
        // just return Intersect.INSIDE if there is no content bounding volume.
        if (!defined(this._contentBoundingVolume)) {
            return Intersect.INSIDE;
        }

        if (frameState.mode !== SceneMode.SCENE3D && !defined(this._contentBoundingVolume2D)) {
            var boundingSphere = this._contentBoundingVolume.boundingSphere;
            this._contentBoundingVolume2D = BoundingSphere.projectTo2D(boundingSphere);
        }

        // PERFORMANCE_IDEA: is it possible to burn less CPU on this test since we know the
        // tile's (not the content's) bounding volume intersects the culling volume?
        var cullingVolume = frameState.cullingVolume;
        var boundingVolume = frameState.mode !== SceneMode.SCENE3D ? this._contentBoundingVolume2D : this._contentBoundingVolume;
        return cullingVolume.computeVisibility(boundingVolume);
    };

    /**
     * Computes the (potentially approximate) distance from the closest point of the tile's bounding volume to the camera.
     *
     * @param {FrameState} frameState The frame state.
     * @returns {Number} The distance, in meters, or zero if the camera is inside the bounding volume.
     *
     * @private
     */
    Cesium3DTile.prototype.distanceToTile = function(frameState) {
        var boundingVolume = getBoundingVolume(this, frameState);
        return boundingVolume.distanceToCamera(frameState);
    };

    /**
     * Checks if the camera is inside the viewer request volume.
     *
     * @param {FrameState} frameState The frame state.
     * @returns {Boolean} Whether the camera is inside the volume.
     */
    Cesium3DTile.prototype.insideViewerRequestVolume = function(frameState) {
        var viewerRequestVolume = this._viewerRequestVolume;
        if (!defined(viewerRequestVolume)) {
            return true;
        }

        return (viewerRequestVolume.distanceToCamera(frameState) === 0.0);
    };

    var scratchMatrix = new Matrix3();
    var scratchScale = new Cartesian3();
    var scratchHalfAxes = new Matrix3();
    var scratchCenter = new Cartesian3();
    var scratchRectangle = new Rectangle();

    /**
     * Create a bounding volume from the tile's bounding volume header.
     *
     * @param {Object} boundingVolumeHeader The tile's bounding volume header.
     * @param {Matrix4} transform The transform to apply to the bounding volume.
     * @param {TileBoundingVolume} [result] The object onto which to store the result.
     *
     * @returns {TileBoundingVolume} The modified result parameter or a new TileBoundingVolume instance if none was provided.
     *
     * @private
     */
    Cesium3DTile.prototype.createBoundingVolume = function(boundingVolumeHeader, transform, result) {
        var center;
        if (defined(boundingVolumeHeader.box)) {
            var box = boundingVolumeHeader.box;
            center = Cartesian3.fromElements(box[0], box[1], box[2], scratchCenter);
            var halfAxes = Matrix3.fromArray(box, 3, scratchHalfAxes);

            // Find the transformed center and halfAxes
            center = Matrix4.multiplyByPoint(transform, center, center);
            var rotationScale = Matrix4.getRotation(transform, scratchMatrix);
            halfAxes = Matrix3.multiply(rotationScale, halfAxes, halfAxes);

            if (defined(result)) {
                result.update(center, halfAxes);
                return result;
            }
            return new TileOrientedBoundingBox(center, halfAxes);
        } else if (defined(boundingVolumeHeader.region)) {
            var region = boundingVolumeHeader.region;
            var rectangleRegion = Rectangle.unpack(region, 0, scratchRectangle);

            if (defined(result)) {
                // Don't update regions when the transform changes
                return result;
            }
            return new TileBoundingRegion({
                rectangle : rectangleRegion,
                minimumHeight : region[4],
                maximumHeight : region[5]
            });
        } else if (defined(boundingVolumeHeader.sphere)) {
            var sphere = boundingVolumeHeader.sphere;
            center = Cartesian3.fromElements(sphere[0], sphere[1], sphere[2], scratchCenter);
            var radius = sphere[3];

            // Find the transformed center and radius
            center = Matrix4.multiplyByPoint(transform, center, center);
            var scale = Matrix4.getScale(transform, scratchScale);
            var uniformScale = Cartesian3.maximumComponent(scale);
            radius *= uniformScale;

            if (defined(result)) {
                result.update(center, radius);
                return result;
            }
            return new TileBoundingSphere(center, radius);
        }
    };

    var scratchTransform = new Matrix4();

    /**
     * Update the tile's transform. The transform is applied to the tile's bounding volumes.
     *
     * @private
     */
    Cesium3DTile.prototype.updateTransform = function(parentTransform) {
        parentTransform = defaultValue(parentTransform, Matrix4.IDENTITY);
        var computedTransform = Matrix4.multiply(parentTransform, this.transform, scratchTransform);
        var transformDirty = !Matrix4.equals(computedTransform, this.computedTransform);
        if (transformDirty) {
            this._transformDirty = true;
            Matrix4.clone(computedTransform, this.computedTransform);

            // Update the bounding volumes
            var header = this._header;
            var content = this._header.content;
            this._boundingVolume = this.createBoundingVolume(header.boundingVolume, computedTransform, this._boundingVolume);
            if (defined(this._contentBoundingVolume)) {
                this._contentBoundingVolume = this.createBoundingVolume(content.boundingVolume, computedTransform, this._contentBoundingVolume);
            }
            if (defined(this._viewerRequestVolume)) {
                this._viewerRequestVolume = this.createBoundingVolume(header.viewerRequestVolume, computedTransform, this._viewerRequestVolume);
            }

            // Destroy the debug bounding volumes. They will be generated fresh.
            this._debugBoundingVolume = this._debugBoundingVolume && this._debugBoundingVolume.destroy();
            this._debugContentBoundingVolume = this._debugContentBoundingVolume && this._debugContentBoundingVolume.destroy();
            this._debugViewerRequestVolume = this._debugViewerRequestVolume && this._debugViewerRequestVolume.destroy();
        }
    };

    function applyDebugSettings(tile, tileset, frameState) {
        // Tiles do not have a content.boundingVolume if it is the same as the tile's boundingVolume.
        var hasContentBoundingVolume = defined(tile._header.content) && defined(tile._header.content.boundingVolume);

        var showVolume = tileset.debugShowBoundingVolume || (tileset.debugShowContentBoundingVolume && !hasContentBoundingVolume);
        if (showVolume) {
            if (!defined(tile._debugBoundingVolume)) {
                tile._debugBoundingVolume = tile._boundingVolume.createDebugVolume(hasContentBoundingVolume ? Color.WHITE : Color.RED);
            }
            tile._debugBoundingVolume.update(frameState);
        } else if (!showVolume && defined(tile._debugBoundingVolume)) {
            tile._debugBoundingVolume = tile._debugBoundingVolume.destroy();
        }

        if (tileset.debugShowContentBoundingVolume && hasContentBoundingVolume) {
            if (!defined(tile._debugContentBoundingVolume)) {
                tile._debugContentBoundingVolume = tile._contentBoundingVolume.createDebugVolume(Color.BLUE);
            }
            tile._debugContentBoundingVolume.update(frameState);
        } else if (!tileset.debugShowContentBoundingVolume && defined(tile._debugContentBoundingVolume)) {
            tile._debugContentBoundingVolume = tile._debugContentBoundingVolume.destroy();
        }

        if (tileset.debugShowViewerRequestVolume && defined(tile._viewerRequestVolume)) {
            if (!defined(tile._debugViewerRequestVolume)) {
                tile._debugViewerRequestVolume = tile._viewerRequestVolume.createDebugVolume(Color.YELLOW);
            }
            tile._debugViewerRequestVolume.update(frameState);
        } else if (!tileset.debugShowViewerRequestVolume && defined(tile._debugViewerRequestVolume)) {
            tile._debugViewerRequestVolume = tile._debugViewerRequestVolume.destroy();
        }

        if (tileset.debugColorizeTiles && !tile._debugColorizeTiles) {
            tile._debugColorizeTiles = true;
            tile._content.applyDebugSettings(true, tile._debugColor);
        } else if (!tileset.debugColorizeTiles && tile._debugColorizeTiles) {
            tile._debugColorizeTiles = false;
            tile._content.applyDebugSettings(false, tile._debugColor);
        }
    }

    /**
     * Get the draw commands needed to render this tile.
     *
     * @private
     */
    Cesium3DTile.prototype.update = function(tileset, frameState) {
        applyDebugSettings(this, tileset, frameState);
        this._content.update(tileset, frameState);
        this._transformDirty = false;
    };

    var scratchCommandList = [];

    /**
     * Processes the tile's content, e.g., create WebGL resources, to move from the PROCESSING to READY state.
     *
     * @param {Cesium3DTileset} tileset The tileset containing this tile.
     * @param {FrameState} frameState The frame state.
     *
     * @private
     */
    Cesium3DTile.prototype.process = function(tileset, frameState) {
        var savedCommandList = frameState.commandList;
        frameState.commandList = scratchCommandList;

        this._content.update(tileset, frameState);

        scratchCommandList.length = 0;
        frameState.commandList = savedCommandList;
    };

    /**
     * @private
     */
    Cesium3DTile.prototype.isDestroyed = function() {
        return false;
    };

    /**
     * @private
     */
    Cesium3DTile.prototype.destroy = function() {
        this._content = this._content && this._content.destroy();
        this._debugBoundingVolume = this._debugBoundingVolume && this._debugBoundingVolume.destroy();
        this._debugContentBoundingVolume = this._debugContentBoundingVolume && this._debugContentBoundingVolume.destroy();
        this._debugViewerRequestVolume = this._debugViewerRequestVolume && this._debugViewerRequestVolume.destroy();
        return destroyObject(this);
    };

    return Cesium3DTile;
});<|MERGE_RESOLUTION|>--- conflicted
+++ resolved
@@ -339,12 +339,12 @@
          * @private
          */
         this.visibilityPlaneMask = true;
-        
+
         /**
          * Flag to mark children visibility
          *
          * @type {Cesium3DTileChildrenVisibility}
-         * 
+         *
          * @private
          */
         this.childrenVisibility = Cesium3DTileChildrenVisibility.VISIBLE;
@@ -375,7 +375,7 @@
 
         /**
          * Marks whether the tile's children bounds are fully contained within the tile's bounds
-         * 
+         *
          * @type {Cesium3DTileOptimizationHint}
          */
         this._optimChildrenWithinParent = Cesium3DTileOptimizationHint.NOT_COMPUTED;
@@ -556,7 +556,6 @@
         this._debugViewerRequestVolume = this._debugViewerRequestVolume && this._debugViewerRequestVolume.destroy();
     };
 
-<<<<<<< HEAD
     Cesium3DTile.prototype.unloadContentAndMakeEmpty = function() {
         this.hasContent = false;
         this.hasTilesetContent = false;
@@ -565,7 +564,8 @@
         };
         this.unloadContent();
     };
-=======
+
+
     var scratchProjectedBoundingSphere = new BoundingSphere();
 
     function getBoundingVolume(tile, frameState) {
@@ -577,7 +577,6 @@
 
         return frameState.mode !== SceneMode.SCENE3D ? tile._boundingVolume2D : tile._boundingVolume;
     }
->>>>>>> 723dccde
 
     /**
      * Determines whether the tile's bounding volume intersects the culling volume.
