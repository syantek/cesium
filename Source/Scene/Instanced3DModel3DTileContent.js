/*global define*/
define([
        '../Core/AttributeCompression',
        '../Core/Cartesian2',
        '../Core/Cartesian3',
        '../Core/Color',
        '../Core/ComponentDatatype',
        '../Core/defaultValue',
        '../Core/defined',
        '../Core/defineProperties',
        '../Core/destroyObject',
        '../Core/DeveloperError',
        '../Core/Ellipsoid',
        '../Core/getBaseUri',
        '../Core/getMagic',
        '../Core/getStringFromTypedArray',
        '../Core/joinUrls',
        '../Core/loadArrayBuffer',
        '../Core/Math',
        '../Core/Matrix3',
        '../Core/Matrix4',
        '../Core/Quaternion',
        '../Core/Request',
        '../Core/RequestScheduler',
        '../Core/RequestType',
        '../Core/Transforms',
        '../Core/TranslationRotationScale',
        '../ThirdParty/Uri',
        '../ThirdParty/when',
        './Cesium3DTileBatchTable',
        './Cesium3DTileContentState',
        './Cesium3DTileFeature',
        './Cesium3DTileFeatureTable',
        './ModelInstanceCollection'
    ], function(
        AttributeCompression,
        Cartesian2,
        Cartesian3,
        Color,
        ComponentDatatype,
        defaultValue,
        defined,
        defineProperties,
        destroyObject,
        DeveloperError,
        Ellipsoid,
        getBaseUri,
        getMagic,
        getStringFromTypedArray,
        joinUrls,
        loadArrayBuffer,
        CesiumMath,
        Matrix3,
        Matrix4,
        Quaternion,
        Request,
        RequestScheduler,
        RequestType,
        Transforms,
        TranslationRotationScale,
        Uri,
        when,
        Cesium3DTileBatchTable,
        Cesium3DTileContentState,
        Cesium3DTileFeature,
        Cesium3DTileFeatureTable,
        ModelInstanceCollection) {
    'use strict';

    /**
     * Represents the contents of a
     * {@link https://github.com/AnalyticalGraphicsInc/3d-tiles/blob/master/TileFormats/Instanced3DModel/README.md|Instanced 3D Model}
     * tile in a {@link https://github.com/AnalyticalGraphicsInc/3d-tiles/blob/master/README.md|3D Tiles} tileset.
     *
     * @alias Instanced3DModel3DTileContent
     * @constructor
     *
     * @private
     */
    function Instanced3DModel3DTileContent(tileset, tile, url) {
        this._modelInstanceCollection = undefined;
        this._url = url;
        this._tileset = tileset;
        this._tile = tile;

        /**
         * The following properties are part of the {@link Cesium3DTileContent} interface.
         */
        this.state = Cesium3DTileContentState.UNLOADED;
        this.batchTable = undefined;
        this.featurePropertiesDirty = false;

        this._contentReadyToProcessPromise = when.defer();
        this._readyPromise = when.defer();
        this._features = undefined;
    }

    defineProperties(Instanced3DModel3DTileContent.prototype, {
        /**
         * Part of the {@link Cesium3DTileContent} interface.
         */
        featuresLength : {
            get : function() {
                if (defined(this._modelInstanceCollection)) {
                    return this._modelInstanceCollection.length;
                } else {
                    return 0;
                }
            }
        },

        /**
         * Part of the {@link Cesium3DTileContent} interface.
         */
        pointsLength : {
            get : function() {
                return 0;
            }
        },

        /**
         * Part of the {@link Cesium3DTileContent} interface.
         */
        innerContents : {
            get : function() {
                return undefined;
            }
        },

        /**
         * Part of the {@link Cesium3DTileContent} interface.
         */
        contentReadyToProcessPromise : {
            get : function() {
                return this._contentReadyToProcessPromise.promise;
            }
        },

        /**
         * Part of the {@link Cesium3DTileContent} interface.
         */
        readyPromise : {
            get : function() {
                return this._readyPromise.promise;
            }
        }
    });

    function createFeatures(content) {
        var tileset = content._tileset;
        var featuresLength = content.featuresLength;
        if (!defined(content._features) && (featuresLength > 0)) {
            var features = new Array(featuresLength);
            for (var i = 0; i < featuresLength; ++i) {
                features[i] = new Cesium3DTileFeature(tileset, content, i);
            }
            content._features = features;
        }
    }

    /**
     * Part of the {@link Cesium3DTileContent} interface.
     */
    Instanced3DModel3DTileContent.prototype.hasProperty = function(batchId, name) {
        return this.batchTable.hasProperty(batchId, name);
    };

    /**
     * Part of the {@link Cesium3DTileContent} interface.
     */
    Instanced3DModel3DTileContent.prototype.getFeature = function(batchId) {
        var featuresLength = this.featuresLength;
        //>>includeStart('debug', pragmas.debug);
        if (!defined(batchId) || (batchId < 0) || (batchId >= featuresLength)) {
            throw new DeveloperError('batchId is required and between zero and featuresLength - 1 (' + (featuresLength - 1) + ').');
        }
        //>>includeEnd('debug');

        createFeatures(this);
        return this._features[batchId];
    };

    var sizeOfUint32 = Uint32Array.BYTES_PER_ELEMENT;

    /**
     * Part of the {@link Cesium3DTileContent} interface.
     */
    Instanced3DModel3DTileContent.prototype.request = function() {
        var that = this;
        var distance = this._tile.distanceToCamera;
        var promise = RequestScheduler.schedule(new Request({
            url : this._url,
            server : this._tile.requestServer,
            requestFunction : loadArrayBuffer,
            type : RequestType.TILES3D,
            distance : distance
        }));

        if (!defined(promise)) {
            return false;
        }

        this.state = Cesium3DTileContentState.LOADING;
        promise.then(function(arrayBuffer) {
            if (that.isDestroyed()) {
                return when.reject('tileset is destroyed');
            }
            that.initialize(arrayBuffer);
        }).otherwise(function(error) {
            that.state = Cesium3DTileContentState.FAILED;
            that._readyPromise.reject(error);
        });
        return true;
    };

    /**
     * Part of the {@link Cesium3DTileContent} interface.
     */
    Instanced3DModel3DTileContent.prototype.initialize = function(arrayBuffer, byteOffset) {
<<<<<<< HEAD
        // Destroy expired resources if they exist.
        destroyResources(this);

=======
        var byteStart = defaultValue(byteOffset, 0);
>>>>>>> 723dccde
        byteOffset = defaultValue(byteOffset, 0);

        var uint8Array = new Uint8Array(arrayBuffer);
        var magic = getMagic(uint8Array, byteOffset);
        if (magic !== 'i3dm') {
            throw new DeveloperError('Invalid Instanced 3D Model. Expected magic=i3dm. Read magic=' + magic);
        }

        var view = new DataView(arrayBuffer);
        byteOffset += sizeOfUint32;  // Skip magic number

        var version = view.getUint32(byteOffset, true);
        //>>includeStart('debug', pragmas.debug);
        if (version !== 1) {
            throw new DeveloperError('Only Instanced 3D Model version 1 is supported. Version ' + version + ' is not.');
        }
        //>>includeEnd('debug');
        byteOffset += sizeOfUint32;

        var byteLength = view.getUint32(byteOffset, true);
        byteOffset += sizeOfUint32;

        var featureTableJsonByteLength = view.getUint32(byteOffset, true);
        //>>includeStart('debug', pragmas.debug);
        if (featureTableJsonByteLength === 0) {
            throw new DeveloperError('featureTableJsonByteLength is zero, the feature table must be defined.');
        }
        //>>includeEnd('debug');
        byteOffset += sizeOfUint32;

        var featureTableBinaryByteLength = view.getUint32(byteOffset, true);
        byteOffset += sizeOfUint32;

        var batchTableJsonByteLength = view.getUint32(byteOffset, true);
        byteOffset += sizeOfUint32;

        var batchTableBinaryByteLength = view.getUint32(byteOffset, true);
        byteOffset += sizeOfUint32;

        var gltfFormat = view.getUint32(byteOffset, true);
        //>>includeStart('debug', pragmas.debug);
        if (gltfFormat !== 1 && gltfFormat !== 0) {
            throw new DeveloperError('Only glTF format 0 (uri) or 1 (embedded) are supported. Format ' + gltfFormat + ' is not.');
        }
        //>>includeEnd('debug');
        byteOffset += sizeOfUint32;

        var featureTableString = getStringFromTypedArray(uint8Array, byteOffset, featureTableJsonByteLength);
        var featureTableJson = JSON.parse(featureTableString);
        byteOffset += featureTableJsonByteLength;

        var featureTableBinary = new Uint8Array(arrayBuffer, byteOffset, featureTableBinaryByteLength);
        byteOffset += featureTableBinaryByteLength;

        var featureTable = new Cesium3DTileFeatureTable(featureTableJson, featureTableBinary);
        var instancesLength = featureTable.getGlobalProperty('INSTANCES_LENGTH', ComponentDatatype.UNSIGNED_INT);
        featureTable.featuresLength = instancesLength;

        //>>includeStart('debug', pragmas.debug);
        if (!defined(instancesLength)) {
            throw new DeveloperError('Feature table global property: INSTANCES_LENGTH must be defined');
        }
        //>>includeEnd('debug');

        var batchTableJson;
        var batchTableBinary;
        if (batchTableJsonByteLength > 0) {
            var batchTableString = getStringFromTypedArray(uint8Array, byteOffset, batchTableJsonByteLength);
            batchTableJson = JSON.parse(batchTableString);
            byteOffset += batchTableJsonByteLength;

            if (batchTableBinaryByteLength > 0) {
                // Has a batch table binary
                batchTableBinary = new Uint8Array(arrayBuffer, byteOffset, batchTableBinaryByteLength);
                // Copy the batchTableBinary section and let the underlying ArrayBuffer be freed
                batchTableBinary = new Uint8Array(batchTableBinary);
                byteOffset += batchTableBinaryByteLength;
            }
        }

        this.batchTable = new Cesium3DTileBatchTable(this, instancesLength, batchTableJson, batchTableBinary);

        var gltfByteLength = byteStart + byteLength - byteOffset;
        //>>includeStart('debug', pragmas.debug);
        if (gltfByteLength === 0) {
            throw new DeveloperError('glTF byte length is zero, i3dm must have a glTF to instance.');
        }
        //>>includeEnd('debug');
        var gltfView = new Uint8Array(arrayBuffer, byteOffset, gltfByteLength);
        byteOffset += gltfByteLength;

        // Create model instance collection
        var collectionOptions = {
            instances : new Array(instancesLength),
            batchTable : this.batchTable,
            cull : false, // Already culled by 3D Tiles
            url : undefined,
            requestType : RequestType.TILES3D,
            gltf : undefined,
            basePath : undefined,
            incrementallyLoadTextures : false
        };

        if (gltfFormat === 0) {
            var gltfUrl = getStringFromTypedArray(gltfView);
            collectionOptions.url = joinUrls(getBaseUri(this._url), gltfUrl);
        } else {
            collectionOptions.gltf = gltfView;
            collectionOptions.basePath = getBaseUri(this._url);
        }

        var eastNorthUp = featureTable.getGlobalProperty('EAST_NORTH_UP');

        var instances = collectionOptions.instances;
        var instancePosition = new Cartesian3();
        var instancePositionArray = new Array(3);
        var instanceNormalRight = new Cartesian3();
        var instanceNormalUp = new Cartesian3();
        var instanceNormalForward = new Cartesian3();
        var instanceRotation = new Matrix3();
        var instanceQuaternion = new Quaternion();
        var instanceScale = new Cartesian3();
        var instanceTranslationRotationScale = new TranslationRotationScale();
        var instanceTransform = new Matrix4();
        for (var i = 0; i < instancesLength; i++) {
            // Get the instance position
            var position = featureTable.getProperty('POSITION', i, ComponentDatatype.FLOAT, 3);
            if (!defined(position)) {
                position = instancePositionArray;
                var positionQuantized = featureTable.getProperty('POSITION_QUANTIZED', i, ComponentDatatype.UNSIGNED_SHORT, 3);
                //>>includeStart('debug', pragmas.debug);
                if (!defined(positionQuantized)) {
                    throw new DeveloperError('Either POSITION or POSITION_QUANTIZED must be defined for each instance.');
                }
                //>>includeEnd('debug');
                var quantizedVolumeOffset = featureTable.getGlobalProperty('QUANTIZED_VOLUME_OFFSET', ComponentDatatype.FLOAT, 3);
                //>>includeStart('debug', pragmas.debug);
                if (!defined(quantizedVolumeOffset)) {
                    throw new DeveloperError('Global property: QUANTIZED_VOLUME_OFFSET must be defined for quantized positions.');
                }
                //>>includeEnd('debug');
                var quantizedVolumeScale = featureTable.getGlobalProperty('QUANTIZED_VOLUME_SCALE', ComponentDatatype.FLOAT, 3);
                //>>includeStart('debug', pragmas.debug);
                if (!defined(quantizedVolumeScale)) {
                    throw new DeveloperError('Global property: QUANTIZED_VOLUME_SCALE must be defined for quantized positions.');
                }
                //>>includeEnd('debug');
                for (var j = 0; j < 3; j++) {
                    position[j] = (positionQuantized[j] / 65535.0 * quantizedVolumeScale[j]) + quantizedVolumeOffset[j];
                }
            }
            Cartesian3.unpack(position, 0, instancePosition);
            instanceTranslationRotationScale.translation = instancePosition;

            // Get the instance rotation
            var normalUp = featureTable.getProperty('NORMAL_UP', i, ComponentDatatype.FLOAT, 3);
            var normalRight = featureTable.getProperty('NORMAL_RIGHT', i, ComponentDatatype.FLOAT, 3);
            var hasCustomOrientation = false;
            if (defined(normalUp)) {
                //>>includeStart('debug', pragmas.debug);
                if (!defined(normalRight)) {
                    throw new DeveloperError('To define a custom orientation, both NORMAL_UP and NORMAL_RIGHT must be defined.');
                }
                //>>includeEnd('debug');
                Cartesian3.unpack(normalUp, 0, instanceNormalUp);
                Cartesian3.unpack(normalRight, 0, instanceNormalRight);
                hasCustomOrientation = true;
            } else {
                var octNormalUp = featureTable.getProperty('NORMAL_UP_OCT32P', i, ComponentDatatype.UNSIGNED_SHORT, 2);
                var octNormalRight = featureTable.getProperty('NORMAL_RIGHT_OCT32P', i, ComponentDatatype.UNSIGNED_SHORT, 2);
                if (defined(octNormalUp)) {
                    //>>includeStart('debug', pragmas.debug);
                    if (!defined(octNormalRight)) {
                        throw new DeveloperError('To define a custom orientation with oct-encoded vectors, both NORMAL_UP_OCT32P and NORMAL_RIGHT_OCT32P must be defined.');
                    }
                    //>>includeEnd('debug');
                    AttributeCompression.octDecodeInRange(octNormalUp[0], octNormalUp[1], 65535, instanceNormalUp);
                    AttributeCompression.octDecodeInRange(octNormalRight[0], octNormalRight[1], 65535, instanceNormalRight);
                    hasCustomOrientation = true;
                } else if (eastNorthUp) {
                    Transforms.eastNorthUpToFixedFrame(instancePosition, Ellipsoid.WGS84, instanceTransform);
                    Matrix4.getRotation(instanceTransform, instanceRotation);
                } else {
                    Matrix3.clone(Matrix3.IDENTITY, instanceRotation);
                }
            }
            if (hasCustomOrientation) {
                Cartesian3.cross(instanceNormalRight, instanceNormalUp, instanceNormalForward);
                Cartesian3.normalize(instanceNormalForward, instanceNormalForward);
                Matrix3.setColumn(instanceRotation, 0, instanceNormalRight, instanceRotation);
                Matrix3.setColumn(instanceRotation, 1, instanceNormalUp, instanceRotation);
                Matrix3.setColumn(instanceRotation, 2, instanceNormalForward, instanceRotation);
            }
            Quaternion.fromRotationMatrix(instanceRotation, instanceQuaternion);
            instanceTranslationRotationScale.rotation = instanceQuaternion;

            // Get the instance scale
            instanceScale.x = 1.0;
            instanceScale.y = 1.0;
            instanceScale.z = 1.0;
            var scale = featureTable.getProperty('SCALE', i, ComponentDatatype.FLOAT);
            if (defined(scale)) {
                Cartesian3.multiplyByScalar(instanceScale, scale, instanceScale);
            }
            var nonUniformScale = featureTable.getProperty('SCALE_NON_UNIFORM', i, ComponentDatatype.FLOAT, 3);
            if (defined(nonUniformScale)) {
                instanceScale.x *= nonUniformScale[0];
                instanceScale.y *= nonUniformScale[1];
                instanceScale.z *= nonUniformScale[2];
            }
            instanceTranslationRotationScale.scale = instanceScale;

            // Get the batchId
            var batchId;
            if (defined(featureTable.json.BATCH_ID)) {
                var componentType = defaultValue(featureTable.json.BATCH_ID.componentType, ComponentDatatype.UNSIGNED_SHORT);
                batchId = featureTable.getProperty('BATCH_ID', i, componentType);
            } else {
                // If BATCH_ID semantic is undefined, batchId is just the instance number
                batchId = i;
            }

            // Create the model matrix and the instance
            Matrix4.fromTranslationRotationScale(instanceTranslationRotationScale, instanceTransform);
            var modelMatrix = instanceTransform.clone();
            instances[i] = {
                modelMatrix : modelMatrix,
                batchId : batchId
            };
        }

        var modelInstanceCollection = new ModelInstanceCollection(collectionOptions);
        this._modelInstanceCollection = modelInstanceCollection;
        this.state = Cesium3DTileContentState.PROCESSING;
        this._contentReadyToProcessPromise.resolve(this);

        var that = this;

        modelInstanceCollection.readyPromise.then(function(modelInstanceCollection) {
            that.state = Cesium3DTileContentState.READY;
            that._readyPromise.resolve(that);
        }).otherwise(function(error) {
            that.state = Cesium3DTileContentState.FAILED;
            that._readyPromise.reject(error);
        });
    };

    /**
     * Part of the {@link Cesium3DTileContent} interface.
     */
    Instanced3DModel3DTileContent.prototype.applyDebugSettings = function(enabled, color) {
        color = enabled ? color : Color.WHITE;
        this.batchTable.setAllColor(color);
    };

    /**
     * Part of the {@link Cesium3DTileContent} interface.
     */
    Instanced3DModel3DTileContent.prototype.applyStyleWithShader = function(frameState, style) {
        return false;
    };

    /**
     * Part of the {@link Cesium3DTileContent} interface.
     */
    Instanced3DModel3DTileContent.prototype.update = function(tileset, frameState) {
        var oldAddCommand = frameState.addCommand;
        if (frameState.passes.render) {
            frameState.addCommand = this.batchTable.getAddCommand();
        }

        // In the PROCESSING state we may be calling update() to move forward
        // the content's resource loading.  In the READY state, it will
        // actually generate commands.
        this.batchTable.update(tileset, frameState);
        this._modelInstanceCollection.modelMatrix = this._tile.computedTransform;
        this._modelInstanceCollection.shadows = this._tileset.shadows;
        this._modelInstanceCollection.debugWireframe = this._tileset.debugWireframe;
        this._modelInstanceCollection.update(frameState);

        frameState.addCommand = oldAddCommand;
    };

    function destroyResources(content) {
        content._modelInstanceCollection = content._modelInstanceCollection && content._modelInstanceCollection.destroy();
        content.batchTableResources = content.batchTableResources && content.batchTableResources.destroy();
    }

    /**
     * Part of the {@link Cesium3DTileContent} interface.
     */
    Instanced3DModel3DTileContent.prototype.isDestroyed = function() {
        return false;
    };

    /**
     * Part of the {@link Cesium3DTileContent} interface.
     */
    Instanced3DModel3DTileContent.prototype.destroy = function() {
<<<<<<< HEAD
        destroyResources(this);
=======
        this._modelInstanceCollection = this._modelInstanceCollection && this._modelInstanceCollection.destroy();
        this.batchTable = this.batchTable && this.batchTable.destroy();

>>>>>>> 723dccde
        return destroyObject(this);
    };
    return Instanced3DModel3DTileContent;
});<|MERGE_RESOLUTION|>--- conflicted
+++ resolved
@@ -217,14 +217,11 @@
      * Part of the {@link Cesium3DTileContent} interface.
      */
     Instanced3DModel3DTileContent.prototype.initialize = function(arrayBuffer, byteOffset) {
-<<<<<<< HEAD
         // Destroy expired resources if they exist.
         destroyResources(this);
 
-=======
         var byteStart = defaultValue(byteOffset, 0);
->>>>>>> 723dccde
-        byteOffset = defaultValue(byteOffset, 0);
+        byteOffset = byteStart;
 
         var uint8Array = new Uint8Array(arrayBuffer);
         var magic = getMagic(uint8Array, byteOffset);
@@ -509,7 +506,7 @@
 
     function destroyResources(content) {
         content._modelInstanceCollection = content._modelInstanceCollection && content._modelInstanceCollection.destroy();
-        content.batchTableResources = content.batchTableResources && content.batchTableResources.destroy();
+        content.batchTable = content.batchTable && content.batchTable.destroy();
     }
 
     /**
@@ -523,13 +520,7 @@
      * Part of the {@link Cesium3DTileContent} interface.
      */
     Instanced3DModel3DTileContent.prototype.destroy = function() {
-<<<<<<< HEAD
         destroyResources(this);
-=======
-        this._modelInstanceCollection = this._modelInstanceCollection && this._modelInstanceCollection.destroy();
-        this.batchTable = this.batchTable && this.batchTable.destroy();
-
->>>>>>> 723dccde
         return destroyObject(this);
     };
     return Instanced3DModel3DTileContent;
