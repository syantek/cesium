--- conflicted
+++ resolved
@@ -300,13 +300,13 @@
         var replaceMaterialMethods = function(source, type)
         {
             var finalSource = source;
-            var origName = "agi_getMaterial";
-            var newName = "agi_get" + type + "Material";
-            finalSource = finalSource.replace(new RegExp(origName, "g"), newName);
-
-            origName = "agi_getDefaultMaterial";
-            newName = "agi_get" + type + "DefaultMaterial";
-            finalSource = finalSource.replace(new RegExp(origName, "g"), newName);
+            var origName = 'agi_getMaterial';
+            var newName = 'agi_get' + type + 'Material';
+            finalSource = finalSource.replace(new RegExp(origName, 'g'), newName);
+
+            origName = 'agi_getDefaultMaterial';
+            newName = 'agi_get' + type + 'DefaultMaterial';
+            finalSource = finalSource.replace(new RegExp(origName, 'g'), newName);
 
             return finalSource;
         };
@@ -314,38 +314,22 @@
         return combineMaterials({
             material : this.outerMaterial,
             sourceTransform : function(source) {
-<<<<<<< HEAD
-                return replaceMaterialMethods(source, "Outer");
-=======
-                return source.replace(new RegExp('agi_getMaterialColor', 'g'), 'agi_getOuterMaterialColor');
->>>>>>> a56d3f15
+                return replaceMaterialMethods(source, 'Outer');
             }
         }, {
             material : this.innerMaterial,
             sourceTransform : function(source) {
-<<<<<<< HEAD
-                return replaceMaterialMethods(source, "Inner");
-=======
-                return source.replace(new RegExp('agi_getMaterialColor', 'g'), 'agi_getInnerMaterialColor');
->>>>>>> a56d3f15
+                return replaceMaterialMethods(source, 'Inner');
             }
         }, {
             material : this.capMaterial,
             sourceTransform : function(source) {
-<<<<<<< HEAD
-                return replaceMaterialMethods(source, "Cap");
-=======
-                return source.replace(new RegExp('agi_getMaterialColor', 'g'), 'agi_getCapMaterialColor');
->>>>>>> a56d3f15
+                return replaceMaterialMethods(source, 'Cap');
             }
         }, {
             material : this.silhouetteMaterial,
             sourceTransform : function(source) {
-<<<<<<< HEAD
-                return replaceMaterialMethods(source, "Silhouette");
-=======
-                return source.replace(new RegExp('agi_getMaterialColor', 'g'), 'agi_getSilhouetteMaterialColor');
->>>>>>> a56d3f15
+                return replaceMaterialMethods(source, 'Silhouette');
             }
         });
     };
