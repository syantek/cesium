--- conflicted
+++ resolved
@@ -1561,11 +1561,7 @@
                 executeCommand(commands[j], scene, context, passState);
             }
 
-<<<<<<< HEAD
-            if (defined(scene.globe) && !scene.globe.depthTestAgainstTerrain) {
-=======
             if (clearGlobeDepth) {
->>>>>>> 7b7ae945
                 clearDepth.execute(context, passState);
                 if (useDepthPlane) {
                     scene._depthPlane.execute(context, passState);
