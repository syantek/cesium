--- conflicted
+++ resolved
@@ -241,7 +241,6 @@
         }
     };
 
-<<<<<<< HEAD
     function createTileBoundingRegion(tile) {
         var minimumHeight;
         var maximumHeight;
@@ -257,10 +256,7 @@
         });
     }
 
-    GlobeSurfaceTile.processStateMachine = function(tile, frameState, terrainProvider, imageryLayerCollection) {
-=======
     GlobeSurfaceTile.processStateMachine = function(tile, frameState, terrainProvider, imageryLayerCollection, vertexArraysToDestroy) {
->>>>>>> cf4f016a
         var surfaceTile = tile.data;
         if (!defined(surfaceTile)) {
             surfaceTile = tile.data = new GlobeSurfaceTile();
