--- conflicted
+++ resolved
@@ -181,10 +181,6 @@
          * @see Scene#pick
          */
         this.id = options.id;
-<<<<<<< HEAD
-        this._id = undefined;
-=======
->>>>>>> 6bcdf96d
 
         var customSensorOptions = clone(options);
         customSensorOptions._pickIdThis = defaultValue(options._pickIdThis, this);
