--- conflicted
+++ resolved
@@ -28,14 +28,8 @@
         BufferUsage,
         VertexArray,
         when,
-<<<<<<< HEAD
         TerrainState) {
-    "use strict";
-=======
-        TerrainState,
-        TileBoundingBox) {
     'use strict';
->>>>>>> b6421edf
 
     /**
      * Manages details of the terrain load or upsample process.
