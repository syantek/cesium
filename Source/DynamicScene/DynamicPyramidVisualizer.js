--- conflicted
+++ resolved
@@ -246,13 +246,8 @@
 
         pyramid.show = true;
 
-<<<<<<< HEAD
         var directions = directionsProperty.getValue(time);
-        if (typeof directions !== 'undefined' && pyramid._visualizerDirections !== directions) {
-=======
-        var directions = directionsProperty.getValueSpherical(time);
         if (defined(directions) && pyramid._visualizerDirections !== directions) {
->>>>>>> 31760574
             pyramid.setDirections(directions);
             pyramid._visualizerDirections = directions;
         }
