--- conflicted
+++ resolved
@@ -141,27 +141,7 @@
     background-size: 60px 30px;
 	width: 60px;
 	height: 30px;
-}
-
-.cw-agiLogo img {
-    border: none;
-}
-
 @media only screen and (min-width: 600px) and (max-width: 900px) {
-<<<<<<< HEAD
-    .cesium-viewerWidget-animationContainer {
-        width: 136px;
-        height: 90px;
-    }
-    .cesium-viewerWidget-timelineContainer {
-        left: 137px;
-    }
-    .cesium-viewerWidget-cesiumLogo {
-        left: 146px;
-    }
-	.cw-agiLogo {
-		left: 272px;
-=======
 	.cesium-viewerWidget-animationContainer {
 		width: 136px;
 		height: 90px;
@@ -171,7 +151,15 @@
 	}
 	.cesium-viewerWidget-cesiumLogo {
 		left: 146px;
->>>>>>> da4177a5
+	}
+}
+
+.cw-agiLogo img {
+    border: none;
+}
+
+	.cw-agiLogo {
+		left: 272px;
 	}
 }
 
