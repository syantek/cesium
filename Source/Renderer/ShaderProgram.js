/*global define*/
define([
        '../Core/defined',
        '../Core/DeveloperError',
        '../Core/FeatureDetection',
        '../Core/RuntimeError',
        '../Core/destroyObject',
        '../Core/Matrix2',
        '../Core/Matrix3',
        '../Core/Matrix4',
        './AutomaticUniforms',
        './UniformDatatype',
        '../Shaders/Builtin/CzmBuiltins'
    ], function(
        defined,
        DeveloperError,
        FeatureDetection,
        RuntimeError,
        destroyObject,
        Matrix2,
        Matrix3,
        Matrix4,
        AutomaticUniforms,
        UniformDatatype,
        CzmBuiltins) {
    "use strict";
    /*global console*/

<<<<<<< HEAD
    var allAutomaticUniforms = {
        /**
         * An automatic GLSL uniform containing the viewport's <code>x</code>, <code>y</code>, <code>width</code>,
         * and <code>height</code> properties in an <code>vec4</code>'s <code>x</code>, <code>y</code>, <code>z</code>,
         * and <code>w</code> components, respectively.
         * <br /><br />
         * Like all automatic uniforms, <code>czm_viewport</code> does not need to be explicitly declared.
         * However, it can be explicitly declared when a shader is also used by other applications such
         * as a third-party authoring tool.
         *
         * @alias czm_viewport
         * @glslUniform
         *
         * @see Context#getViewport
         *
         * @example
         * // GLSL declaration
         * uniform vec4 czm_viewport;
         *
         * // Scale the window coordinate components to [0, 1] by dividing
         * // by the viewport's width and height.
         * vec2 v = gl_FragCoord.xy / czm_viewport.zw;
         */
        czm_viewport : {
            getSize : function() {
                return 1;
            },

            getDatatype : function() {
                return UniformDatatype.FLOAT_VECTOR4;
            },

            getValue : function(uniformState) {
                var v = uniformState.getViewport();
                return {
                    x : v.x,
                    y : v.y,
                    z : v.width,
                    w : v.height
                };
            }
        },

        /**
         * An automatic GLSL uniform representing a 4x4 orthographic projection matrix that
         * transforms window coordinates to clip coordinates.  Clip coordinates is the
         * coordinate system for a vertex shader's <code>gl_Position</code> output.
         * <br /><br />
         * This transform is useful when a vertex shader inputs or manipulates window coordinates
         * as done by {@link BillboardCollection}.
         * <br /><br />
         * Do not confuse {@link czm_viewportTransformation} with <code>czm_viewportOrthographic</code>.
         * The former transforms from normalized device coordinates to window coordinates; the later transforms
         * from window coordinates to clip coordinates, and is often used to assign to <code>gl_Position</code>.
         * <br /><br />
         * Like all automatic uniforms, <code>czm_viewportOrthographic</code> does not need to be explicitly declared.
         * However, it can be explicitly declared when a shader is also used by other applications such
         * as a third-party authoring tool.
         *
         * @alias czm_viewportOrthographic
         * @glslUniform
         *
         * @see UniformState#getViewportOrthographic
         * @see czm_viewport
         * @see czm_viewportTransformation
         * @see BillboardCollection
         *
         * @example
         * // GLSL declaration
         * uniform mat4 czm_viewportOrthographic;
         *
         * // Example
         * gl_Position = czm_viewportOrthographic * vec4(windowPosition, 0.0, 1.0);
         */
        czm_viewportOrthographic : {
            getSize : function() {
                return 1;
            },

            getDatatype : function() {
                return UniformDatatype.FLOAT_MATRIX4;
            },

            getValue : function(uniformState) {
                return uniformState.getViewportOrthographic();
            }
        },

        /**
         * An automatic GLSL uniform representing a 4x4 transformation matrix that
         * transforms normalized device coordinates to window coordinates.  The context's
         * full viewport is used, and the depth range is assumed to be <code>near = 0</code>
         * and <code>far = 1</code>.
         * <br /><br />
         * This transform is useful when there is a need to manipulate window coordinates
         * in a vertex shader as done by {@link BillboardCollection}.  In many cases,
         * this matrix will not be used directly; instead, {@link czm_modelToWindowCoordinates}
         * will be used to transform directly from model to window coordinates.
         * <br /><br />
         * Do not confuse <code>czm_viewportTransformation</code> with {@link czm_viewportOrthographic}.
         * The former transforms from normalized device coordinates to window coordinates; the later transforms
         * from window coordinates to clip coordinates, and is often used to assign to <code>gl_Position</code>.
         * <br /><br />
         * Like all automatic uniforms, <code>czm_viewportTransformation</code> does not need to be explicitly declared.
         * However, it can be explicitly declared when a shader is also used by other applications such
         * as a third-party authoring tool.
         *
         * @alias czm_viewportTransformation
         * @glslUniform
         *
         * @see UniformState#getViewportTransformation
         * @see czm_viewport
         * @see czm_viewportOrthographic
         * @see czm_modelToWindowCoordinates
         * @see BillboardCollection
         *
         * @example
         * // GLSL declaration
         * uniform mat4 czm_viewportTransformation;
         *
         * // Use czm_viewportTransformation as part of the
         * // transform from model to window coordinates.
         * vec4 q = czm_modelViewProjection * positionMC;               // model to clip coordinates
         * q.xyz /= q.w;                                                // clip to normalized device coordinates (ndc)
         * q.xyz = (czm_viewportTransformation * vec4(q.xyz, 1.0)).xyz; // ndc to window coordinates
         */
        czm_viewportTransformation : {
            getSize : function() {
                return 1;
            },

            getDatatype : function() {
                return UniformDatatype.FLOAT_MATRIX4;
            },

            getValue : function(uniformState) {
                return uniformState.getViewportTransformation();
            }
        },

        /**
         * An automatic GLSL uniform representing a 4x4 model transformation matrix that
         * transforms model coordinates to world coordinates.
         * <br /><br />
         * Like all automatic uniforms, <code>czm_model</code> does not need to be explicitly declared.
         * However, it can be explicitly declared when a shader is also used by other applications such
         * as a third-party authoring tool.
         *
         * @alias czm_model
         * @glslUniform
         *
         * @see UniformState#getModel
         * @see czm_inverseModel
         * @see czm_modelView
         * @see czm_modelViewProjection
         *
         * @example
         * // GLSL declaration
         * uniform mat4 czm_model;
         *
         * // Example
         * vec4 worldPosition = czm_model * modelPosition;
         */
        czm_model : {
            getSize : function() {
                return 1;
            },

            getDatatype : function() {
                return UniformDatatype.FLOAT_MATRIX4;
            },

            getValue : function(uniformState) {
                return uniformState.getModel();
            }
        },

        /**
         * An automatic GLSL uniform representing a 4x4 model transformation matrix that
         * transforms world coordinates to model coordinates.
         * <br /><br />
         * Like all automatic uniforms, <code>czm_inverseModel</code> does not need to be explicitly declared.
         * However, it can be explicitly declared when a shader is also used by other applications such
         * as a third-party authoring tool.
         *
         * @alias czm_inverseModel
         * @glslUniform
         *
         * @see UniformState#getInverseModel
         * @see czm_model
         * @see czm_inverseModelView
         *
         * @example
         * // GLSL declaration
         * uniform mat4 czm_inverseModel;
         *
         * // Example
         * vec4 modelPosition = czm_inverseModel * worldPosition;
         */
        czm_inverseModel : {
            getSize : function() {
                return 1;
            },

            getDatatype : function() {
                return UniformDatatype.FLOAT_MATRIX4;
            },

            getValue : function(uniformState) {
                return uniformState.getInverseModel();
            }
        },

        /**
         * An automatic GLSL uniform representing a 4x4 view transformation matrix that
         * transforms world coordinates to eye coordinates.
         * <br /><br />
         * Like all automatic uniforms, <code>czm_view</code> does not need to be explicitly declared.
         * However, it can be explicitly declared when a shader is also used by other applications such
         * as a third-party authoring tool.
         *
         * @alias czm_view
         * @glslUniform
         *
         * @see UniformState#getView
         * @see czm_viewRotation
         * @see czm_modelView
         * @see czm_viewProjection
         * @see czm_modelViewProjection
         * @see czm_inverseView
         *
         * @example
         * // GLSL declaration
         * uniform mat4 czm_view;
         *
         * // Example
         * vec4 eyePosition = czm_view * worldPosition;
         */
        czm_view : {
            getSize : function() {
                return 1;
            },

            getDatatype : function() {
                return UniformDatatype.FLOAT_MATRIX4;
            },

            getValue : function(uniformState) {
                return uniformState.getView();
            }
        },

        /**
         * An automatic GLSL uniform representing a 4x4 view transformation matrix that
         * transforms 3D world coordinates to eye coordinates.  In 3D mode, this is identical to
         * {@link czm_view}, but in 2D and Columbus View it represents the view matrix
         * as if the camera were at an equivalent location in 3D mode.  This is useful for lighting
         * 2D and Columbus View in the same way that 3D is lit.
         * <br /><br />
         * Like all automatic uniforms, <code>czm_view3D</code> does not need to be explicitly declared.
         * However, it can be explicitly declared when a shader is also used by other applications such
         * as a third-party authoring tool.
         *
         * @alias czm_view3D
         * @glslUniform
         *
         * @see UniformState#getView3D
         * @see czm_view
         *
         * @example
         * // GLSL declaration
         * uniform mat4 czm_view3D;
         *
         * // Example
         * vec4 eyePosition3D = czm_view3D * worldPosition3D;
         */
        czm_view3D : {
            getSize : function() {
                return 1;
            },

            getDatatype : function() {
                return UniformDatatype.FLOAT_MATRIX4;
            },

            getValue : function(uniformState) {
                return uniformState.getView3D();
            }
        },

        /**
         * An automatic GLSL uniform representing a 3x3 view rotation matrix that
         * transforms vectors in world coordinates to eye coordinates.
         * <br /><br />
         * Like all automatic uniforms, <code>czm_viewRotation</code> does not need to be explicitly declared.
         * However, it can be explicitly declared when a shader is also used by other applications such
         * as a third-party authoring tool.
         *
         * @alias czm_viewRotation
         * @glslUniform
         *
         * @see UniformState#getViewRotation
         * @see czm_view
         * @see czm_inverseView
         * @see czm_inverseViewRotation
         *
         * @example
         * // GLSL declaration
         * uniform mat3 czm_viewRotation;
         *
         * // Example
         * vec3 eyeVector = czm_viewRotation * worldVector;
         */
        czm_viewRotation : {
            getSize : function() {
                return 1;
            },

            getDatatype : function() {
                return UniformDatatype.FLOAT_MATRIX3;
            },

            getValue : function(uniformState) {
                return uniformState.getViewRotation();
            }
        },

        /**
         * An automatic GLSL uniform representing a 3x3 view rotation matrix that
         * transforms vectors in 3D world coordinates to eye coordinates.  In 3D mode, this is identical to
         * {@link czm_viewRotation}, but in 2D and Columbus View it represents the view matrix
         * as if the camera were at an equivalent location in 3D mode.  This is useful for lighting
         * 2D and Columbus View in the same way that 3D is lit.
         * <br /><br />
         * Like all automatic uniforms, <code>czm_viewRotation3D</code> does not need to be explicitly declared.
         * However, it can be explicitly declared when a shader is also used by other applications such
         * as a third-party authoring tool.
         *
         * @alias czm_viewRotation3D
         * @glslUniform
         *
         * @see UniformState#getViewRotation3D
         * @see czm_viewRotation
         *
         * @example
         * // GLSL declaration
         * uniform mat3 czm_viewRotation3D;
         *
         * // Example
         * vec3 eyeVector = czm_viewRotation3D * worldVector;
         */
        czm_viewRotation3D : {
            getSize : function() {
                return 1;
            },

            getDatatype : function() {
                return UniformDatatype.FLOAT_MATRIX3;
            },

            getValue : function(uniformState) {
                return uniformState.getViewRotation3D();
            }
        },

        /**
         * An automatic GLSL uniform representing a 4x4 transformation matrix that
         * transforms from eye coordinates to world coordinates.
         * <br /><br />
         * Like all automatic uniforms, <code>czm_inverseView</code> does not need to be explicitly declared.
         * However, it can be explicitly declared when a shader is also used by other applications such
         * as a third-party authoring tool.
         *
         * @alias czm_inverseView
         * @glslUniform
         *
         * @see UniformState#getInverseView
         * @see czm_view
         * @see czm_inverseNormal
         *
         * @example
         * // GLSL declaration
         * uniform mat4 czm_inverseView;
         *
         * // Example
         * vec4 worldPosition = czm_inverseView * eyePosition;
         */
        czm_inverseView : {
            getSize : function() {
                return 1;
            },

            getDatatype : function() {
                return UniformDatatype.FLOAT_MATRIX4;
            },

            getValue : function(uniformState) {
                return uniformState.getInverseView();
            }
        },

        /**
         * An automatic GLSL uniform representing a 4x4 transformation matrix that
         * transforms from 3D eye coordinates to world coordinates.  In 3D mode, this is identical to
         * {@link czm_inverseView}, but in 2D and Columbus View it represents the inverse view matrix
         * as if the camera were at an equivalent location in 3D mode.  This is useful for lighting
         * 2D and Columbus View in the same way that 3D is lit.
         * <br /><br />
         * Like all automatic uniforms, <code>czm_inverseView3D</code> does not need to be explicitly declared.
         * However, it can be explicitly declared when a shader is also used by other applications such
         * as a third-party authoring tool.
         *
         * @alias czm_inverseView3D
         * @glslUniform
         *
         * @see UniformState#getInverseView3D
         * @see czm_inverseView
         *
         * @example
         * // GLSL declaration
         * uniform mat4 czm_inverseView3D;
         *
         * // Example
         * vec4 worldPosition = czm_inverseView3D * eyePosition;
         */
        czm_inverseView3D : {
            getSize : function() {
                return 1;
            },

            getDatatype : function() {
                return UniformDatatype.FLOAT_MATRIX4;
            },

            getValue : function(uniformState) {
                return uniformState.getInverseView3D();
            }
        },

        /**
         * An automatic GLSL uniform representing a 3x3 rotation matrix that
         * transforms vectors from eye coordinates to world coordinates.
         * <br /><br />
         * Like all automatic uniforms, <code>czm_inverseViewRotation</code> does not need to be explicitly declared.
         * However, it can be explicitly declared when a shader is also used by other applications such
         * as a third-party authoring tool.
         *
         * @alias czm_inverseViewRotation
         * @glslUniform
         *
         * @see UniformState#getInverseView
         * @see czm_view
         * @see czm_viewRotation
         * @see czm_inverseViewRotation
         *
         * @example
         * // GLSL declaration
         * uniform mat3 czm_inverseViewRotation;
         *
         * // Example
         * vec4 worldVector = czm_inverseViewRotation * eyeVector;
         */
        czm_inverseViewRotation : {
            getSize : function() {
                return 1;
            },

            getDatatype : function() {
                return UniformDatatype.FLOAT_MATRIX3;
            },

            getValue : function(uniformState) {
                return uniformState.getInverseViewRotation();
            }
        },

        /**
         * An automatic GLSL uniform representing a 3x3 rotation matrix that
         * transforms vectors from 3D eye coordinates to world coordinates.  In 3D mode, this is identical to
         * {@link czm_inverseViewRotation}, but in 2D and Columbus View it represents the inverse view matrix
         * as if the camera were at an equivalent location in 3D mode.  This is useful for lighting
         * 2D and Columbus View in the same way that 3D is lit.
         * <br /><br />
         * Like all automatic uniforms, <code>czm_inverseViewRotation3D</code> does not need to be explicitly declared.
         * However, it can be explicitly declared when a shader is also used by other applications such
         * as a third-party authoring tool.
         *
         * @alias czm_inverseViewRotation3D
         * @glslUniform
         *
         * @see UniformState#getInverseView3D
         * @see czm_inverseViewRotation
         *
         * @example
         * // GLSL declaration
         * uniform mat3 czm_inverseViewRotation3D;
         *
         * // Example
         * vec4 worldVector = czm_inverseViewRotation3D * eyeVector;
         */
        czm_inverseViewRotation3D : {
            getSize : function() {
                return 1;
            },

            getDatatype : function() {
                return UniformDatatype.FLOAT_MATRIX3;
            },

            getValue : function(uniformState) {
                return uniformState.getInverseViewRotation3D();
            }
        },

        /**
         * An automatic GLSL uniform representing a 4x4 projection transformation matrix that
         * transforms eye coordinates to clip coordinates.  Clip coordinates is the
         * coordinate system for a vertex shader's <code>gl_Position</code> output.
         * <br /><br />
         * Like all automatic uniforms, <code>czm_projection</code> does not need to be explicitly declared.
         * However, it can be explicitly declared when a shader is also used by other applications such
         * as a third-party authoring tool.
         *
         * @alias czm_projection
         * @glslUniform
         *
         * @see UniformState#getProjection
         * @see czm_viewProjection
         * @see czm_modelViewProjection
         * @see czm_infiniteProjection
         *
         * @example
         * // GLSL declaration
         * uniform mat4 czm_projection;
         *
         * // Example
         * gl_Position = czm_projection * eyePosition;
         */
        czm_projection : {
            getSize : function() {
                return 1;
            },

            getDatatype : function() {
                return UniformDatatype.FLOAT_MATRIX4;
            },

            getValue : function(uniformState) {
                return uniformState.getProjection();
            }
        },

        /**
         * An automatic GLSL uniform representing a 4x4 inverse projection transformation matrix that
         * transforms from clip coordinates to eye coordinates. Clip coordinates is the
         * coordinate system for a vertex shader's <code>gl_Position</code> output.
         * <br /><br />
         * Like all automatic uniforms, <code>czm_inverseProjection</code> does not need to be explicitly declared.
         * However, it can be explicitly declared when a shader is also used by other applications such
         * as a third-party authoring tool.
         *
         * @alias czm_inverseProjection
         * @glslUniform
         *
         * @see UniformState#getInverseProjection
         * @see czm_projection
         *
         * @example
         * // GLSL declaration
         * uniform mat4 czm_inverseProjection;
         *
         * // Example
         * vec4 eyePosition = czm_inverseProjection * clipPosition;
         */
        czm_inverseProjection : {
            getSize : function() {
                return 1;
            },

            getDatatype : function() {
                return UniformDatatype.FLOAT_MATRIX4;
            },

            getValue : function(uniformState) {
                return uniformState.getInverseProjection();
            }
        },

        /**
         * An automatic GLSL uniform representing a 4x4 projection transformation matrix with the far plane at infinity,
         * that transforms eye coordinates to clip coordinates.  Clip coordinates is the
         * coordinate system for a vertex shader's <code>gl_Position</code> output.  An infinite far plane is used
         * in algorithms like shadow volumes and GPU ray casting with proxy geometry to ensure that triangles
         * are not clipped by the far plane.
         * <br /><br />
         * Like all automatic uniforms, <code>czm_infiniteProjection</code> does not need to be explicitly declared.
         * However, it can be explicitly declared when a shader is also used by other applications such
         * as a third-party authoring tool.
         *
         * @alias czm_infiniteProjection
         * @glslUniform
         *
         * @see UniformState#getInfiniteProjection
         * @see czm_projection
         * @see czm_modelViewInfiniteProjection
         *
         * @example
         * // GLSL declaration
         * uniform mat4 czm_infiniteProjection;
         *
         * // Example
         * gl_Position = czm_infiniteProjection * eyePosition;
         */
        czm_infiniteProjection : {
            getSize : function() {
                return 1;
            },

            getDatatype : function() {
                return UniformDatatype.FLOAT_MATRIX4;
            },

            getValue : function(uniformState) {
                return uniformState.getInfiniteProjection();
            }
        },

        /**
         * An automatic GLSL uniform representing a 4x4 model-view transformation matrix that
         * transforms model coordinates to eye coordinates.
         * <br /><br />
         * Positions should be transformed to eye coordinates using <code>czm_modelView</code> and
         * normals should be transformed using {@link czm_normal}.
         * <br /><br />
         * Like all automatic uniforms, <code>czm_modelView</code> does not need to be explicitly declared.
         * However, it can be explicitly declared when a shader is also used by other applications such
         * as a third-party authoring tool.
         *
         * @alias czm_modelView
         * @glslUniform
         *
         * @see UniformState#getModelView
         * @see czm_model
         * @see czm_view
         * @see czm_modelViewProjection
         * @see czm_normal
         *
         * @example
         * // GLSL declaration
         * uniform mat4 czm_modelView;
         *
         * // Example
         * vec4 eyePosition = czm_modelView * modelPosition;
         *
         * // The above is equivalent to, but more efficient than:
         * vec4 eyePosition = czm_view * czm_model * modelPosition;
         */
        czm_modelView : {
            getSize : function() {
                return 1;
            },

            getDatatype : function() {
                return UniformDatatype.FLOAT_MATRIX4;
            },

            getValue : function(uniformState) {
                return uniformState.getModelView();
            }
        },

        /**
         * An automatic GLSL uniform representing a 4x4 model-view transformation matrix that
         * transforms 3D model coordinates to eye coordinates.  In 3D mode, this is identical to
         * {@link czm_modelView}, but in 2D and Columbus View it represents the model-view matrix
         * as if the camera were at an equivalent location in 3D mode.  This is useful for lighting
         * 2D and Columbus View in the same way that 3D is lit.
         * <br /><br />
         * Positions should be transformed to eye coordinates using <code>czm_modelView3D</code> and
         * normals should be transformed using {@link czm_normal3D}.
         * <br /><br />
         * Like all automatic uniforms, <code>czm_modelView3D</code> does not need to be explicitly declared.
         * However, it can be explicitly declared when a shader is also used by other applications such
         * as a third-party authoring tool.
         *
         * @alias czm_modelView3D
         * @glslUniform
         *
         * @see UniformState#getModelView3D
         * @see czm_modelView
         *
         * @example
         * // GLSL declaration
         * uniform mat4 czm_modelView3D;
         *
         * // Example
         * vec4 eyePosition = czm_modelView3D * modelPosition;
         *
         * // The above is equivalent to, but more efficient than:
         * vec4 eyePosition = czm_view3D * czm_model * modelPosition;
         */
        czm_modelView3D : {
            getSize : function() {
                return 1;
            },

            getDatatype : function() {
                return UniformDatatype.FLOAT_MATRIX4;
            },

            getValue : function(uniformState) {
                return uniformState.getModelView3D();
            }
        },

        /**
         * An automatic GLSL uniform representing a 4x4 model-view transformation matrix that
         * transforms model coordinates, relative to the eye, to eye coordinates.  This is used
         * in conjunction with {@link czm_translateRelativeToEye}.
         * <br /><br />
         * Like all automatic uniforms, <code>czm_modelViewRelativeToEye</code> does not need to be explicitly declared.
         * However, it can be explicitly declared when a shader is also used by other applications such
         * as a third-party authoring tool.
         *
         * @alias czm_modelViewRelativeToEye
         * @glslUniform
         *
         * @example
         * // GLSL declaration
         * uniform mat4 czm_modelViewRelativeToEye;
         *
         * // Example
         * attribute vec3 positionHigh;
         * attribute vec3 positionLow;
         *
         * void main()
         * {
         *   vec4 p = czm_translateRelativeToEye(positionHigh, positionLow);
         *   gl_Position = czm_projection * (czm_modelViewRelativeToEye * p);
         * }
         *
         * @see czm_modelViewProjectionRelativeToEye
         * @see czm_translateRelativeToEye
         * @see EncodedCartesian3
         */
        czm_modelViewRelativeToEye : {
            getSize : function() {
                return 1;
            },

            getDatatype : function() {
                return UniformDatatype.FLOAT_MATRIX4;
            },

            getValue : function(uniformState) {
                return uniformState.getModelViewRelativeToEye();
            }
        },

        /**
         * An automatic GLSL uniform representing a 4x4 transformation matrix that
         * transforms from eye coordinates to model coordinates.
         * <br /><br />
         * Like all automatic uniforms, <code>czm_inverseModelView</code> does not need to be explicitly declared.
         * However, it can be explicitly declared when a shader is also used by other applications such
         * as a third-party authoring tool.
         *
         * @alias czm_inverseModelView
         * @glslUniform
         *
         * @see UniformState#getInverseModelView
         * @see czm_modelView
         *
         * @example
         * // GLSL declaration
         * uniform mat4 czm_inverseModelView;
         *
         * // Example
         * vec4 modelPosition = czm_inverseModelView * eyePosition;
         */
        czm_inverseModelView : {
            getSize : function() {
                return 1;
            },

            getDatatype : function() {
                return UniformDatatype.FLOAT_MATRIX4;
            },

            getValue : function(uniformState) {
                return uniformState.getInverseModelView();
            }
        },

        /**
         * An automatic GLSL uniform representing a 4x4 transformation matrix that
         * transforms from eye coordinates to 3D model coordinates.  In 3D mode, this is identical to
         * {@link czm_inverseModelView}, but in 2D and Columbus View it represents the inverse model-view matrix
         * as if the camera were at an equivalent location in 3D mode.  This is useful for lighting
         * 2D and Columbus View in the same way that 3D is lit.
         * <br /><br />
         * Like all automatic uniforms, <code>czm_inverseModelView3D</code> does not need to be explicitly declared.
         * However, it can be explicitly declared when a shader is also used by other applications such
         * as a third-party authoring tool.
         *
         * @alias czm_inverseModelView3D
         * @glslUniform
         *
         * @see UniformState#getInverseModelView
         * @see czm_inverseModelView
         * @see czm_modelView3D
         *
         * @example
         * // GLSL declaration
         * uniform mat4 czm_inverseModelView3D;
         *
         * // Example
         * vec4 modelPosition = czm_inverseModelView3D * eyePosition;
         */
        czm_inverseModelView3D : {
            getSize : function() {
                return 1;
            },

            getDatatype : function() {
                return UniformDatatype.FLOAT_MATRIX4;
            },

            getValue : function(uniformState) {
                return uniformState.getInverseModelView3D();
            }
        },

        /**
         * An automatic GLSL uniform representing a 4x4 view-projection transformation matrix that
         * transforms world coordinates to clip coordinates.  Clip coordinates is the
         * coordinate system for a vertex shader's <code>gl_Position</code> output.
         * <br /><br />
         * Like all automatic uniforms, <code>czm_viewProjection</code> does not need to be explicitly declared.
         * However, it can be explicitly declared when a shader is also used by other applications such
         * as a third-party authoring tool.
         *
         * @alias czm_viewProjection
         * @glslUniform
         *
         * @see UniformState#getViewProjection
         * @see czm_inverseViewProjection
         * @see czm_view
         * @see czm_projection
         * @see czm_modelViewProjection
         *
         * @example
         * // GLSL declaration
         * uniform mat4 czm_viewProjection;
         *
         * // Example
         * vec4 gl_Position = czm_viewProjection * czm_model * modelPosition;
         *
         * // The above is equivalent to, but more efficient than:
         * gl_Position = czm_projection * czm_view * czm_model * modelPosition;
         */
        czm_viewProjection : {
            getSize : function() {
                return 1;
            },

            getDatatype : function() {
                return UniformDatatype.FLOAT_MATRIX4;
            },

            getValue : function(uniformState) {
                return uniformState.getViewProjection();
            }
        },

        /**
         * An automatic GLSL uniform representing a 4x4 view-projection transformation matrix that
         * transforms clip coordinates to world coordinates.  Clip coordinates is the
         * coordinate system for a vertex shader's <code>gl_Position</code> output.
         * <br /><br />
         * Like all automatic uniforms, <code>czm_inverseViewProjection</code> does not need to be explicitly declared.
         * However, it can be explicitly declared when a shader is also used by other applications such
         * as a third-party authoring tool.
         *
         * @alias czm_inverseViewProjection
         * @glslUniform
         *
         * @see UniformState#getInverseViewProjection
         * @see czm_viewProjection
         *
         * @example
         * // GLSL declaration
         * uniform mat4 czm_inverseViewProjection;
         *
         * // Example
         * vec4 worldPosition = czm_inverseViewProjection * clipPosition;
         */
        czm_inverseViewProjection : {
            getSize : function() {
                return 1;
            },

            getDatatype : function() {
                return UniformDatatype.FLOAT_MATRIX4;
            },

            getValue : function(uniformState) {
                return uniformState.getInverseViewProjection();
            }
        },

        /**
         * An automatic GLSL uniform representing a 4x4 model-view-projection transformation matrix that
         * transforms model coordinates to clip coordinates.  Clip coordinates is the
         * coordinate system for a vertex shader's <code>gl_Position</code> output.
         * <br /><br />
         * Like all automatic uniforms, <code>czm_modelViewProjection</code> does not need to be explicitly declared.
         * However, it can be explicitly declared when a shader is also used by other applications such
         * as a third-party authoring tool.
         *
         * @alias czm_modelViewProjection
         * @glslUniform
         *
         * @see UniformState#getModelViewProjection
         * @see czm_inverseModelViewProjection
         * @see czm_model
         * @see czm_view
         * @see czm_projection
         * @see czm_modelView
         * @see czm_viewProjection
         * @see czm_modelViewInfiniteProjection
         *
         * @example
         * // GLSL declaration
         * uniform mat4 czm_modelViewProjection;
         *
         * // Example
         * vec4 gl_Position = czm_modelViewProjection * modelPosition;
         *
         * // The above is equivalent to, but more efficient than:
         * gl_Position = czm_projection * czm_view * czm_model * modelPosition;
         */
        czm_modelViewProjection : {
            getSize : function() {
                return 1;
            },

            getDatatype : function() {
                return UniformDatatype.FLOAT_MATRIX4;
            },

            getValue : function(uniformState) {
                return uniformState.getModelViewProjection();
            }
        },

        /**
         * An automatic GLSL uniform representing a 4x4 inverse model-view-projection transformation matrix that
         * transforms clip coordinates to model coordinates.  Clip coordinates is the
         * coordinate system for a vertex shader's <code>gl_Position</code> output.
         * <br /><br />
         * Like all automatic uniforms, <code>czm_inverseModelViewProjection</code> does not need to be explicitly declared.
         * However, it can be explicitly declared when a shader is also used by other applications such
         * as a third-party authoring tool.
         *
         * @alias czm_inverseModelViewProjection
         * @glslUniform
         *
         * @see UniformState#getModelViewProjection
         * @see czm_modelViewProjection
         *
         * @example
         * // GLSL declaration
         * uniform mat4 czm_inverseModelViewProjection;
         *
         * // Example
         * vec4 modelPosition = czm_inverseModelViewProjection * clipPosition;
         */
        czm_inverseModelViewProjection : {
            getSize : function() {
                return 1;
            },

            getDatatype : function() {
                return UniformDatatype.FLOAT_MATRIX4;
            },

            getValue : function(uniformState) {
                return uniformState.getInverseModelViewProjection();
            }
        },

        /**
         * An automatic GLSL uniform representing a 4x4 model-view-projection transformation matrix that
         * transforms model coordinates, relative to the eye, to clip coordinates.  Clip coordinates is the
         * coordinate system for a vertex shader's <code>gl_Position</code> output.  This is used in
         * conjunction with {@link czm_translateRelativeToEye}.
         * <br /><br />
         * Like all automatic uniforms, <code>czm_modelViewProjectionRelativeToEye</code> does not need to be explicitly declared.
         * However, it can be explicitly declared when a shader is also used by other applications such
         * as a third-party authoring tool.
         *
         * @alias czm_modelViewProjectionRelativeToEye
         * @glslUniform
         *
         * @example
         * // GLSL declaration
         * uniform mat4 czm_modelViewProjectionRelativeToEye;
         *
         * // Example
         * attribute vec3 positionHigh;
         * attribute vec3 positionLow;
         *
         * void main()
         * {
         *   vec4 p = czm_translateRelativeToEye(positionHigh, positionLow);
         *   gl_Position = czm_modelViewProjectionRelativeToEye * p;
         * }
         *
         * @see czm_modelViewRelativeToEye
         * @see czm_translateRelativeToEye
         * @see EncodedCartesian3
         */
        czm_modelViewProjectionRelativeToEye : {
            getSize : function() {
                return 1;
            },

            getDatatype : function() {
                return UniformDatatype.FLOAT_MATRIX4;
            },

            getValue : function(uniformState) {
                return uniformState.getModelViewProjectionRelativeToEye();
            }
        },

        /**
         * An automatic GLSL uniform representing a 4x4 model-view-projection transformation matrix that
         * transforms model coordinates to clip coordinates.  Clip coordinates is the
         * coordinate system for a vertex shader's <code>gl_Position</code> output.  The projection matrix places
         * the far plane at infinity.  This is useful in algorithms like shadow volumes and GPU ray casting with
         * proxy geometry to ensure that triangles are not clipped by the far plane.
         * <br /><br />
         * Like all automatic uniforms, <code>czm_modelViewInfiniteProjection</code> does not need to be explicitly declared.
         * However, it can be explicitly declared when a shader is also used by other applications such
         * as a third-party authoring tool.
         *
         * @alias czm_modelViewInfiniteProjection
         * @glslUniform
         *
         * @see UniformState#getModelViewInfiniteProjection
         * @see czm_model
         * @see czm_view
         * @see czm_infiniteProjection
         * @see czm_modelViewProjection
         *
         * @example
         * // GLSL declaration
         * uniform mat4 czm_modelViewInfiniteProjection;
         *
         * // Example
         * vec4 gl_Position = czm_modelViewInfiniteProjection * modelPosition;
         *
         * // The above is equivalent to, but more efficient than:
         * gl_Position = czm_infiniteProjection * czm_view * czm_model * modelPosition;
         */
        czm_modelViewInfiniteProjection : {
            getSize : function() {
                return 1;
            },

            getDatatype : function() {
                return UniformDatatype.FLOAT_MATRIX4;
            },

            getValue : function(uniformState) {
                return uniformState.getModelViewInfiniteProjection();
            }
        },

        /**
         * An automatic GLSL uniform representing a 3x3 normal transformation matrix that
         * transforms normal vectors in model coordinates to eye coordinates.
         * <br /><br />
         * Positions should be transformed to eye coordinates using {@link czm_modelView} and
         * normals should be transformed using <code>czm_normal</code>.
         * <br /><br />
         * Like all automatic uniforms, <code>czm_normal</code> does not need to be explicitly declared.
         * However, it can be explicitly declared when a shader is also used by other applications such
         * as a third-party authoring tool.
         *
         * @alias czm_normal
         * @glslUniform
         *
         * @see UniformState#getNormal
         * @see czm_inverseNormal
         * @see czm_modelView
         *
         * @example
         * // GLSL declaration
         * uniform mat3 czm_normal;
         *
         * // Example
         * vec3 eyeNormal = czm_normal * normal;
         */
        czm_normal : {
            getSize : function() {
                return 1;
            },

            getDatatype : function() {
                return UniformDatatype.FLOAT_MATRIX3;
            },

            getValue : function(uniformState) {
                return uniformState.getNormal();
            }
        },

        /**
         * An automatic GLSL uniform representing a 3x3 normal transformation matrix that
         * transforms normal vectors in 3D model coordinates to eye coordinates.
         * In 3D mode, this is identical to
         * {@link czm_normal}, but in 2D and Columbus View it represents the normal transformation
         * matrix as if the camera were at an equivalent location in 3D mode.  This is useful for lighting
         * 2D and Columbus View in the same way that 3D is lit.
         * <br /><br />
         * Positions should be transformed to eye coordinates using {@link czm_modelView3D} and
         * normals should be transformed using <code>czm_normal3D</code>.
         * <br /><br />
         * Like all automatic uniforms, <code>czm_normal3D</code> does not need to be explicitly declared.
         * However, it can be explicitly declared when a shader is also used by other applications such
         * as a third-party authoring tool.
         *
         * @alias czm_normal3D
         * @glslUniform
         *
         * @see UniformState#getNormal3D
         * @see czm_normal
         *
         * @example
         * // GLSL declaration
         * uniform mat3 czm_normal3D;
         *
         * // Example
         * vec3 eyeNormal = czm_normal3D * normal;
         */
        czm_normal3D : {
            getSize : function() {
                return 1;
            },

            getDatatype : function() {
                return UniformDatatype.FLOAT_MATRIX3;
            },

            getValue : function(uniformState) {
                return uniformState.getNormal3D();
            }
        },

        /**
         * An automatic GLSL uniform representing a 3x3 normal transformation matrix that
         * transforms normal vectors in eye coordinates to model coordinates.  This is
         * the opposite of the transform provided by {@link czm_normal}.
         * <br /><br />
         * Like all automatic uniforms, <code>czm_inverseNormal</code> does not need to be explicitly declared.
         * However, it can be explicitly declared when a shader is also used by other applications such
         * as a third-party authoring tool.
         *
         * @alias czm_inverseNormal
         * @glslUniform
         *
         * @see UniformState#getInverseNormal
         * @see czm_normal
         * @see czm_modelView
         * @see czm_inverseView
         *
         * @example
         * // GLSL declaration
         * uniform mat3 czm_inverseNormal;
         *
         * // Example
         * vec3 normalMC = czm_inverseNormal * normalEC;
         */
        czm_inverseNormal : {
            getSize : function() {
                return 1;
            },

            getDatatype : function() {
                return UniformDatatype.FLOAT_MATRIX3;
            },

            getValue : function(uniformState) {
                return uniformState.getInverseNormal();
            }
        },

        /**
         * An automatic GLSL uniform representing a 3x3 normal transformation matrix that
         * transforms normal vectors in eye coordinates to 3D model coordinates.  This is
         * the opposite of the transform provided by {@link czm_normal}.
         * In 3D mode, this is identical to
         * {@link czm_inverseNormal}, but in 2D and Columbus View it represents the inverse normal transformation
         * matrix as if the camera were at an equivalent location in 3D mode.  This is useful for lighting
         * 2D and Columbus View in the same way that 3D is lit.
         * <br /><br />
         * Like all automatic uniforms, <code>czm_inverseNormal3D</code> does not need to be explicitly declared.
         * However, it can be explicitly declared when a shader is also used by other applications such
         * as a third-party authoring tool.
         *
         * @alias czm_inverseNormal3D
         * @glslUniform
         *
         * @see UniformState#getInverseNormal3D
         * @see czm_inverseNormal
         *
         * @example
         * // GLSL declaration
         * uniform mat3 czm_inverseNormal3D;
         *
         * // Example
         * vec3 normalMC = czm_inverseNormal3D * normalEC;
         */
        czm_inverseNormal3D : {
            getSize : function() {
                return 1;
            },

            getDatatype : function() {
                return UniformDatatype.FLOAT_MATRIX3;
            },

            getValue : function(uniformState) {
                return uniformState.getInverseNormal3D();
            }
        },

        /**
         * An automatic GLSL uniform containing the near distance (<code>x</code>) and the far distance (<code>y</code>)
         * of the frustum defined by the camera.  This is the largest possible frustum, not an individual
         * frustum used for multi-frustum rendering.
         * <br /><br />
         * Like all automatic uniforms, <code>czm_entireFrustum</code> does not need to be explicitly declared.
         * However, it can be explicitly declared when a shader is also used by other applications such
         * as a third-party authoring tool.
         *
         * @alias czm_entireFrustum
         * @glslUniform
         *
         * @see UniformState#getEntireFrustum
         * @see czm_currentFrustum
         *
         * @example
         * // GLSL declaration
         * uniform vec2 czm_entireFrustum;
         *
         * // Example
         * float frustumLength = czm_entireFrustum.y - czm_entireFrustum.x;
         */
        czm_entireFrustum : {
            getSize : function() {
                return 1;
            },

            getDatatype : function() {
                return UniformDatatype.FLOAT_VECTOR2;
            },

            getValue : function(uniformState) {
                return uniformState.getEntireFrustum();
            }
        },

        /**
         * An automatic GLSL uniform containing height (<code>x</code>) and height squared (<code>y</code>)
         *  of the eye (camera) in the 2D scene in meters.
         * <br /><br />
         * Like all automatic uniforms, <code>czm_eyeHeight2D</code> does not need to be explicitly declared.
         * However, it can be explicitly declared when a shader is also used by other applications such
         * as a third-party authoring tool.
         *
         * @alias czm_eyeHeight2D
         * @glslUniform
         *
         * @see UniformState#getEyeHeight2D
         */
        czm_eyeHeight2D : {
            getSize : function() {
                return 1;
            },

            getDatatype : function() {
                return UniformDatatype.FLOAT_VECTOR2;
            },

            getValue : function(uniformState) {
                return uniformState.getEyeHeight2D();
            }
        },

        /**
         * An automatic GLSL uniform containing the near distance (<code>x</code>) and the far distance (<code>y</code>)
         * of the frustum defined by the camera.  This is the individual
         * frustum used for multi-frustum rendering.
         * <br /><br />
         * Like all automatic uniforms, <code>czm_currentFrustum</code> does not need to be explicitly declared.
         * However, it can be explicitly declared when a shader is also used by other applications such
         * as a third-party authoring tool.
         *
         * @alias czm_currentFrustum
         * @glslUniform
         *
         * @see UniformState#getCurrentFrustum
         * @see czm_entireFrustum
         *
         * @example
         * // GLSL declaration
         * uniform vec2 czm_currentFrustum;
         *
         * // Example
         * float frustumLength = czm_currentFrustum.y - czm_currentFrustum.x;
         */
        czm_currentFrustum : {
            getSize : function() {
                return 1;
            },

            getDatatype : function() {
                return UniformDatatype.FLOAT_VECTOR2;
            },

            getValue : function(uniformState) {
                return uniformState.getCurrentFrustum();
            }
        },

        /**
         * An automatic GLSL uniform representing the size of a pixel in meters at a distance of one meter
         * from the camera. The pixel size is linearly proportional to the distance from the camera.
         * <br /><br />
         * Like all automatic uniforms, <code>czm_pixelSizeInMeters</code> does not need to be explicitly declared.
         * However, it can be explicitly declared when a shader is also used by other applications such
         * as a third-party authoring tool.
         *
         * @alias czm_pixelSizeInMeters
         * @glslUniform
         *
         * @example
         * // GLSL declaration
         * uniform float czm_pixelSizeInMeters;
         *
         * // Example: the pixel size at a position in eye coordinates
         * float pixelSize = czm_pixelSizeInMeters * positionEC.z;
         */
        czm_pixelSizeInMeters : {
            getSize : function() {
                return 1;
            },

            getDatatype : function() {
                return UniformDatatype.FLOAT;
            },

            getValue : function(uniformState) {
                return uniformState.getPixelSize();
            }
        },

        /**
         * An automatic GLSL uniform representing the sun position in world coordinates.
         * <br /><br />
         * Like all automatic uniforms, <code>czm_sunPositionWC</code> does not need to be explicitly declared.
         * However, it can be explicitly declared when a shader is also used by other applications such
         * as a third-party authoring tool.
         *
         * @alias czm_sunPositionWC
         * @glslUniform
         *
         * @see UniformState#getSunPositionWC
         * @see czm_sunPositionColumbusView
         * @see czm_sunDirectionWC
         *
         * @example
         * // GLSL declaration
         * uniform vec3 czm_sunPositionWC;
         */
        czm_sunPositionWC : {
            getSize : function() {
                return 1;
            },

            getDatatype : function() {
                return UniformDatatype.FLOAT_VECTOR3;
            },

            getValue : function(uniformState) {
                return uniformState.getSunPositionWC();
            }
        },

        /**
         * An automatic GLSL uniform representing the sun position in Columbus view world coordinates.
         * <br /><br />
         * Like all automatic uniforms, <code>czm_sunPositionColumbusView</code> does not need to be explicitly declared.
         * However, it can be explicitly declared when a shader is also used by other applications such
         * as a third-party authoring tool.
         *
         * @alias czm_sunPositionColumbusView
         * @glslUniform
         *
         * @see UniformState#getSunPositionColumbusView
         * @see czm_sunPositionWC
         *
         * @example
         * // GLSL declaration
         * uniform vec3 czm_sunPositionColumbusView;
         */
        czm_sunPositionColumbusView : {
            getSize : function() {
                return 1;
            },

            getDatatype : function() {
                return UniformDatatype.FLOAT_VECTOR3;
            },

            getValue : function(uniformState) {
                return uniformState.getSunPositionColumbusView();
            }
        },

        /**
         * An automatic GLSL uniform representing the normalized direction to the sun in eye coordinates.
         * This is commonly used for directional lighting computations.
         * <br /><br />
         * Like all automatic uniforms, <code>czm_sunDirectionEC</code> does not need to be explicitly declared.
         * However, it can be explicitly declared when a shader is also used by other applications such
         * as a third-party authoring tool.
         *
         * @alias czm_sunDirectionEC
         * @glslUniform
         *
         * @see UniformState#getSunDirectionEC
         * @see czm_moonDirectionEC
         * @see czm_sunDirectionWC
         *
         * @example
         * // GLSL declaration
         * uniform vec3 czm_sunDirectionEC;
         *
         * // Example
         * float diffuse = max(dot(czm_sunDirectionEC, normalEC), 0.0);
         */
        czm_sunDirectionEC : {
            getSize : function() {
                return 1;
            },

            getDatatype : function() {
                return UniformDatatype.FLOAT_VECTOR3;
            },

            getValue : function(uniformState) {
                return uniformState.getSunDirectionEC();
            }
        },

        /**
         * An automatic GLSL uniform representing the normalized direction to the sun in world coordinates.
         * This is commonly used for directional lighting computations.
         * <br /><br />
         * Like all automatic uniforms, <code>czm_sunDirectionWC</code> does not need to be explicitly declared.
         * However, it can be explicitly declared when a shader is also used by other applications such
         * as a third-party authoring tool.
         *
         * @alias czm_sunDirectionWC
         * @glslUniform
         *
         * @see UniformState#getSunDirectionWC
         * @see czm_sunPositionWC
         * @see czm_sunDirectionEC
         *
         * @example
         * // GLSL declaration
         * uniform vec3 czm_sunDirectionWC;
         */
        czm_sunDirectionWC : {
            getSize : function() {
                return 1;
            },

            getDatatype : function() {
                return UniformDatatype.FLOAT_VECTOR3;
            },

            getValue : function(uniformState) {
                return uniformState.getSunDirectionWC();
            }
        },

        /**
         * An automatic GLSL uniform representing the normalized direction to the moon in eye coordinates.
         * This is commonly used for directional lighting computations.
         * <br /><br />
         * Like all automatic uniforms, <code>czm_moonDirectionEC</code> does not need to be explicitly declared.
         * However, it can be explicitly declared when a shader is also used by other applications such
         * as a third-party authoring tool.
         *
         * @alias czm_moonDirectionEC
         * @glslUniform
         *
         * @see UniformState#getMoonDirectionEC
         * @see czm_sunDirectionEC
         *
         * @example
         * // GLSL declaration
         * uniform vec3 czm_moonDirectionEC;
         *
         * // Example
         * float diffuse = max(dot(czm_moonDirectionEC, normalEC), 0.0);
         */
        czm_moonDirectionEC : {
            getSize : function() {
                return 1;
            },

            getDatatype : function() {
                return UniformDatatype.FLOAT_VECTOR3;
            },

            getValue : function(uniformState) {
                return uniformState.getMoonDirectionEC();
            }
        },

        /**
         * An automatic GLSL uniform representing the high bits of the camera position in model
         * coordinates.  This is used for GPU RTE to eliminate jittering artifacts when rendering
         * as described in <a href="http://blogs.agi.com/insight3d/index.php/2008/09/03/precisions-precisions/">Precisions, Precisions</a>.
         * <br /><br />
         * Like all automatic uniforms, <code>czm_encodedCameraPositionMCHigh</code> does not need to be explicitly declared.
         * However, it can be explicitly declared when a shader is also used by other applications such
         * as a third-party authoring tool.
         *
         * @alias czm_encodedCameraPositionMCHigh
         * @glslUniform
         *
         * @see czm_encodedCameraPositionMCLow
         * @see czm_modelViewRelativeToEye
         * @see czm_modelViewProjectionRelativeToEye
         *
         * @example
         * // GLSL declaration
         * uniform vec3 czm_encodedCameraPositionMCHigh;
         */
        czm_encodedCameraPositionMCHigh : {
            getSize : function() {
                return 1;
            },

            getDatatype : function() {
                return UniformDatatype.FLOAT_VECTOR3;
            },

            getValue : function(uniformState) {
                return uniformState.getEncodedCameraPositionMCHigh();
            }
        },

        /**
         * An automatic GLSL uniform representing the low bits of the camera position in model
         * coordinates.  This is used for GPU RTE to eliminate jittering artifacts when rendering
         * as described in <a href="http://blogs.agi.com/insight3d/index.php/2008/09/03/precisions-precisions/">Precisions, Precisions</a>.
         * <br /><br />
         * Like all automatic uniforms, <code>czm_encodedCameraPositionMCHigh</code> does not need to be explicitly declared.
         * However, it can be explicitly declared when a shader is also used by other applications such
         * as a third-party authoring tool.
         *
         * @alias czm_encodedCameraPositionMCLow
         * @glslUniform
         *
         * @see czm_encodedCameraPositionMCHigh
         * @see czm_modelViewRelativeToEye
         * @see czm_modelViewProjectionRelativeToEye
         *
         * @example
         * // GLSL declaration
         * uniform vec3 czm_encodedCameraPositionMCLow;
         */
        czm_encodedCameraPositionMCLow : {
            getSize : function() {
                return 1;
            },

            getDatatype : function() {
                return UniformDatatype.FLOAT_VECTOR3;
            },

            getValue : function(uniformState) {
                return uniformState.getEncodedCameraPositionMCLow();
            }
        },

        /**
         * An automatic GLSL uniform representing the position of the viewer (camera) in world coordinates.
         * <br /><br />
         * Like all automatic uniforms, <code>czm_sunDirectionWC</code> does not need to be explicitly declared.
         * However, it can be explicitly declared when a shader is also used by other applications such
         * as a third-party authoring tool.
         *
         * @alias czm_viewerPositionWC
         * @glslUniform
         *
         * @example
         * // GLSL declaration
         * uniform vec3 czm_viewerPositionWC;
         */
        czm_viewerPositionWC : {
            getSize : function() {
                return 1;
            },

            getDatatype : function() {
                return UniformDatatype.FLOAT_VECTOR3;
            },

            getValue : function(uniformState) {
                return uniformState.getInverseView().getTranslation();
            }
        },

        /**
         * An automatic GLSL uniform representing the frame number. This uniform is automatically incremented
         * every frame.
         * <br /><br />
         * Like all automatic uniforms, <code>czm_frameNumber</code> does not need to be explicitly declared.
         * However, it can be explicitly declared when a shader is also used by other applications such
         * as a third-party authoring tool.
         *
         * @alias czm_frameNumber
         * @glslUniform
         *
         * @example
         * // GLSL declaration
         * uniform float czm_frameNumber;
         */
        czm_frameNumber : {
            getSize : function() {
                return 1;
            },

            getDatatype : function() {
                return UniformDatatype.FLOAT;
            },

            getValue : function(uniformState) {
                return uniformState.getFrameState().frameNumber;
            }
        },

        /**
         * An automatic GLSL uniform representing the current morph transition time between
         * 2D/Columbus View and 3D, with 0.0 being 2D or Columbus View and 1.0 being 3D.
         * <br /><br />
         * Like all automatic uniforms, <code>czm_morphTime</code> does not need to be explicitly declared.
         * However, it can be explicitly declared when a shader is also used by other applications such
         * as a third-party authoring tool.
         *
         * @alias czm_morphTime
         * @glslUniform
         *
         * @example
         * // GLSL declaration
         * uniform float czm_morphTime;
         *
         * // Example
         * vec4 p = czm_columbusViewMorph(position2D, position3D, czm_morphTime);
         */
        czm_morphTime : {
            getSize : function() {
                return 1;
            },

            getDatatype : function() {
                return UniformDatatype.FLOAT;
            },

            getValue : function(uniformState) {
                return uniformState.getFrameState().morphTime;
            }
        },

        /**
         * An automatic GLSL uniform representing the current {@link SceneMode} enumeration, expressed
         * as a float.
         * <br /><br />
         * Like all automatic uniforms, <code>czm_sceneMode</code> does not need to be explicitly declared.
         * However, it can be explicitly declared when a shader is also used by other applications such
         * as a third-party authoring tool.
         *
         * @alias czm_sceneMode
         * @glslUniform
         *
         * @see czm_sceneMode2D
         * @see czm_sceneModeColumbusView
         * @see czm_sceneMode3D
         * @see czm_sceneModeMorphing
         *
         * @example
         * // GLSL declaration
         * uniform float czm_sceneMode;
         *
         * // Example
         * if (czm_sceneMode == czm_sceneMode2D)
         * {
         *     eyeHeightSq = czm_eyeHeight2D.y;
         * }
         */
        czm_sceneMode : {
            getSize : function() {
                return 1;
            },

            getDatatype : function() {
                return UniformDatatype.FLOAT;
            },

            getValue : function(uniformState) {
                return uniformState.getFrameState().mode.value;
            }
        },

        /**
         * An automatic GLSL uniform representing a 3x3 rotation matrix that transforms
         * from True Equator Mean Equinox (TEME) axes to the pseudo-fixed axes at the current scene time.
         * <br /><br />
         * Like all automatic uniforms, <code>czm_temeToPseudoFixed</code> does not need to be explicitly declared.
         * However, it can be explicitly declared when a shader is also used by other applications such
         * as a third-party authoring tool.
         *
         * @alias czm_temeToPseudoFixed
         * @glslUniform
         *
         * @see UniformState#getTemeToPseudoFixedMatrix
         * @see Transforms.computeTemeToPseudoFixedMatrix
         *
         * @example
         * // GLSL declaration
         * uniform mat3 czm_temeToPseudoFixed;
         *
         * // Example
         * vec3 pseudoFixed = czm_temeToPseudoFixed * teme;
         */
        czm_temeToPseudoFixed : {
            getSize : function() {
                return 1;
            },

            getDatatype : function() {
                return UniformDatatype.FLOAT_MATRIX3;
            },

            getValue : function(uniformState) {
                return uniformState.getTemeToPseudoFixedMatrix();
            }
        }
    };

=======
>>>>>>> 099b75d5
    function getUniformDatatype(gl, activeUniformType) {
        switch (activeUniformType) {
        case gl.FLOAT:
            return function() {
                return UniformDatatype.FLOAT;
            };
        case gl.FLOAT_VEC2:
            return function() {
                return UniformDatatype.FLOAT_VECTOR2;
            };
        case gl.FLOAT_VEC3:
            return function() {
                return UniformDatatype.FLOAT_VECTOR3;
            };
        case gl.FLOAT_VEC4:
            return function() {
                return UniformDatatype.FLOAT_VECTOR4;
            };
        case gl.INT:
            return function() {
                return UniformDatatype.INT;
            };
        case gl.INT_VEC2:
            return function() {
                return UniformDatatype.INT_VECTOR2;
            };
        case gl.INT_VEC3:
            return function() {
                return UniformDatatype.INT_VECTOR3;
            };
        case gl.INT_VEC4:
            return function() {
                return UniformDatatype.INT_VECTOR4;
            };
        case gl.BOOL:
            return function() {
                return UniformDatatype.BOOL;
            };
        case gl.BOOL_VEC2:
            return function() {
                return UniformDatatype.BOOL_VECTOR2;
            };
        case gl.BOOL_VEC3:
            return function() {
                return UniformDatatype.BOOL_VECTOR3;
            };
        case gl.BOOL_VEC4:
            return function() {
                return UniformDatatype.BOOL_VECTOR4;
            };
        case gl.FLOAT_MAT2:
            return function() {
                return UniformDatatype.FLOAT_MATRIX2;
            };
        case gl.FLOAT_MAT3:
            return function() {
                return UniformDatatype.FLOAT_MATRIX3;
            };
        case gl.FLOAT_MAT4:
            return function() {
                return UniformDatatype.FLOAT_MATRIX4;
            };
        case gl.SAMPLER_2D:
            return function() {
                return UniformDatatype.SAMPLER_2D;
            };
        case gl.SAMPLER_CUBE:
            return function() {
                return UniformDatatype.SAMPLER_CUBE;
            };
        default:
            throw new RuntimeError('Unrecognized uniform type: ' + activeUniformType);
        }
    }

    var scratchUniformMatrix2;
    var scratchUniformMatrix3;
    var scratchUniformMatrix4;
    if (FeatureDetection.supportsTypedArrays()) {
        scratchUniformMatrix2 = new Float32Array(4);
        scratchUniformMatrix3 = new Float32Array(9);
        scratchUniformMatrix4 = new Float32Array(16);
    }

    function getAutomaticUniformDeclaration(uniforms, uniform) {
        var automaticUniform = uniforms[uniform];
        var declaration = 'uniform ' + automaticUniform.getDatatype().getGLSL() + ' ' + uniform;

        var size = automaticUniform.getSize();
        if (size === 1) {
            declaration += ';';
        } else {
            declaration += '[' + size.toString() + '];';
        }

        return declaration;
    }

    /**
     * A shader program's uniform, including the uniform's value.  This is most commonly used to change
     * the value of a uniform, but can also be used retrieve a uniform's name and datatype,
     * which is useful for creating user interfaces for tweaking shaders.
     * <br /><br />
     * Do not create a uniform object with the <code>new</code> keyword; a shader program's uniforms
     * are available via {@link ShaderProgram#getAllUniforms}.
     * <br /><br />
     * Changing a uniform's value will affect future calls to {@link Context#draw}
     * that use the corresponding shader program.
     * <br /><br />
     * The datatype of the <code>value</code> property depends on the datatype
     * used in the GLSL declaration as shown in the examples in the table below.
     * <br /><br />
     * <table border='1'>
     * <tr>
     * <td>GLSL</td>
     * <td>JavaScript</td>
     * </tr>
     * <tr>
     * <td><code>uniform float u_float; </code></td>
     * <td><code> sp.getAllUniforms().u_float.value = 1.0;</code></td>
     * </tr>
     * <tr>
     * <td><code>uniform vec2 u_vec2; </code></td>
     * <td><code> sp.getAllUniforms().u_vec2.value = new Cartesian2(1.0, 2.0);</code></td>
     * </tr>
     * <tr>
     * <td><code>uniform vec3 u_vec3; </code></td>
     * <td><code> sp.getAllUniforms().u_vec3.value = new Cartesian3(1.0, 2.0, 3.0);</code></td>
     * </tr>
     * <tr>
     * <td><code>uniform vec4 u_vec4; </code></td>
     * <td><code> sp.getAllUniforms().u_vec4.value = new Cartesian4(1.0, 2.0, 3.0, 4.0);</code></td>
     * </tr>
     * <tr>
     * <td><code>uniform int u_int; </code></td>
     * <td><code> sp.getAllUniforms().u_int.value = 1;</code></td>
     * </tr>
     * <tr>
     * <td><code>uniform ivec2 u_ivec2; </code></td>
     * <td><code> sp.getAllUniforms().u_ivec2.value = new Cartesian2(1, 2);</code></td>
     * </tr>
     * <tr>
     * <td><code>uniform ivec3 u_ivec3; </code></td>
     * <td><code> sp.getAllUniforms().u_ivec3.value = new Cartesian3(1, 2, 3);</code></td>
     * </tr>
     * <tr>
     * <td><code>uniform ivec4 u_ivec4; </code></td>
     * <td><code> sp.getAllUniforms().u_ivec4.value = new Cartesian4(1, 2, 3, 4);</code></td>
     * </tr>
     * <tr>
     * <td><code>uniform bool u_bool; </code></td>
     * <td><code> sp.getAllUniforms().u_bool.value = true;</code></td>
     * </tr>
     * <tr>
     * <td><code>uniform bvec2 u_bvec2; </code></td>
     * <td><code> sp.getAllUniforms().u_bvec2.value = new Cartesian2(true, true);</code></td>
     * </tr>
     * <tr>
     * <td><code>uniform bvec3 u_bvec3; </code></td>
     * <td><code> sp.getAllUniforms().u_bvec3.value = new Cartesian3(true, true, true);</code></td>
     * </tr>
     * <tr>
     * <td><code>uniform bvec4 u_bvec4; </code></td>
     * <td><code> sp.getAllUniforms().u_bvec4.value = new Cartesian4(true, true, true, true);</code></td>
     * </tr>
     * <tr>
     * <td><code>uniform mat2 u_mat2; </code></td>
     * <td><code> sp.getAllUniforms().u_mat2.value = new Matrix2(1.0, 2.0, 3.0, 4.0);</code></td>
     * </tr>
     * <tr>
     * <td><code>uniform mat3 u_mat3; </code></td>
     * <td><code> sp.getAllUniforms().u_mat3.value = new Matrix3(1.0, 2.0, 3.0, 4.0, 5.0, 6.0, 7.0, 8.0, 9.0);</code></td>
     * </tr>
     * <tr>
     * <td><code>uniform mat4 u_mat4; </code></td>
     * <td><code> sp.getAllUniforms().u_mat4.value = new Matrix4(1.0, 2.0, 3.0, 4.0, 5.0, 6.0, 7.0, 8.0, 9.0, 8.0, 7.0, 6.0, 5.0, 4.0, 3.0, 2.0);</code></td>
     * </tr>
     * <tr>
     * <td><code>uniform sampler2D u_texture; </code></td>
     * <td><code> sp.getAllUniforms().u_texture.value = context.createTexture2D(...);</code></td>
     * </tr>
     * <tr>
     * <td><code>uniform samplerCube u_cubeMap; </code></td>
     * <td><code> sp.getAllUniforms().u_cubeMap.value = context.createCubeMap(...);</code></td>
     * </tr>
     * </table>
     * <br />
     * When the GLSL uniform is declared as an array, <code>value</code> is also an array as shown in Example 2.
     * Individual members of a <code>struct uniform</code> can be accessed as done in Example 3.
     * <br /><br />
     * Uniforms whose names starting with <code>czm_</code>, such as {@link czm_viewProjection}, are called
     * automatic uniforms; they are implicitly declared and automatically assigned to in
     * <code>Context.draw</code> based on the {@link UniformState}.
     *
     * @alias Uniform
     * @internalConstructor
     *
     * @see Uniform#value
     * @see UniformDatatype
     * @see ShaderProgram#getAllUniforms
     * @see UniformState
     * @see Context#draw
     * @see Context#createTexture2D
     * @see Context#createCubeMap
     *
     * @example
     * // Example 1. Create a shader program and set its
     * // one uniform, a 4x4 matrix, to the identity matrix
     * var vs =
     *   'attribute vec4 position; ' +
     *   'uniform mat4 u_mvp; ' +
     *   'void main() { gl_Position = u_mvp * position; }';
     * var fs = // ...
     * var sp = context.createShaderProgram(vs, fs);
     *
     * var mvp = sp.getAllUniforms().u_mvp;
     * console.log(mvp.getName());           // 'u_mvp'
     * console.log(mvp.getDatatype().name);  // 'FLOAT_MATRIX4'
     * mvp.value = Matrix4.IDENTITY;
     *
     * //////////////////////////////////////////////////////////////////////
     *
     * // Example 2. Setting values for a GLSL array uniform
     * // GLSL:  uniform float u_float[2];
     * sp.getAllUniforms().u_float.value = new Cartesian2(1.0, 2.0);
     *
     * // GLSL:  uniform vec4 u_vec4[2];
     * sp.getAllUniforms().u_vec4.value = [
     *   Cartesian4.UNIT_X,
     *   Cartesian4.UNIT_Y
     * ];
     *
     * //////////////////////////////////////////////////////////////////////
     *
     * // Example 3. Setting values for members of a GLSL struct
     * // GLSL:  uniform struct { float f; vec4 v; } u_struct;
     * sp.getAllUniforms()['u_struct.f'].value = 1.0;
     * sp.getAllUniforms()['u_struct.v'].value = new Cartesian4(1.0, 2.0, 3.0, 4.0);
     */
    var Uniform = function(_gl, activeUniform, _uniformName, _location, uniformValue) {
        /**
         * The value of the uniform.  The datatype depends on the datatype used in the
         * GLSL declaration as explained in the {@link Uniform} help and shown
         * in the examples below.
         *
         * @field
         * @alias Uniform#value
         *
         * @see Context#createTexture2D
         *
         * @example
         * // GLSL:  uniform float u_float;
         * sp.getAllUniforms().u_float.value = 1.0;
         *
         * // GLSL:  uniform vec4 u_vec4;
         * sp.getAllUniforms().u_vec4.value = Cartesian4.ZERO;
         *
         * // GLSL:  uniform bvec4 u_bvec4;
         * sp.getAllUniforms().u_bvec4.value = new Cartesian4(true, true, true, true);
         *
         * // GLSL:  uniform mat4 u_mat4;
         * sp.getAllUniforms().u_mat4.value = Matrix4.IDENTITY;
         *
         * // GLSL:  uniform sampler2D u_texture;
         * sp.getAllUniforms().u_texture.value = context.createTexture2D(...);
         *
         * // GLSL:  uniform vec2 u_vec2[2];
         * sp.getAllUniforms().u_vec2.value = [
         *   new Cartesian2(1.0, 2.0),
         *   new Cartesian2(3.0, 4.0)
         * ];
         *
         * // GLSL:  uniform struct { float f; vec4 v; } u_struct;
         * sp.getAllUniforms()['u_struct.f'].value = 1.0;
         * sp.getAllUniforms()['u_struct.v'].value = new Cartesian4(1.0, 2.0, 3.0, 4.0);
         */
        this.value = uniformValue;

        /**
         * Returns the case-sensitive name of the GLSL uniform.
         *
         * @returns {String} The name of the uniform.
         * @function
         * @alias Uniform#getName
         *
         * @example
         * // GLSL: uniform mat4 u_mvp;
         * console.log(sp.getAllUniforms().u_mvp.getName());  // 'u_mvp'
         */
        this.getName = function() {
            return _uniformName;
        };

        /**
         * Returns the datatype of the uniform.  This is useful when dynamically
         * creating a user interface to tweak shader uniform values.
         *
         * @returns {UniformDatatype} The datatype of the uniform.
         * @function
         * @alias Uniform#getDatatype
         *
         * @see UniformDatatype
         *
         * @example
         * // GLSL: uniform mat4 u_mvp;
         * console.log(sp.getAllUniforms().u_mvp.getDatatype().name);  // 'FLOAT_MATRIX4'
         */
        this.getDatatype = getUniformDatatype(_gl, activeUniform.type);

        this._getLocation = function() {
            return _location;
        };

        this._set = (function() {
            switch (activeUniform.type) {
            case _gl.FLOAT:
                return function() {
                    _gl.uniform1f(_location, this.value);
                };
            case _gl.FLOAT_VEC2:
                return function() {
                    var v = this.value;
                    _gl.uniform2f(_location, v.x, v.y);
                };
            case _gl.FLOAT_VEC3:
                return function() {
                    var v = this.value;
                    _gl.uniform3f(_location, v.x, v.y, v.z);
                };
            case _gl.FLOAT_VEC4:
                return function() {
                    var v = this.value;

                    if (defined(v.red)) {
                        _gl.uniform4f(_location, v.red, v.green, v.blue, v.alpha);
                    } else if (defined(v.x)) {
                        _gl.uniform4f(_location, v.x, v.y, v.z, v.w);
                    } else {
                        throw new DeveloperError('Invalid vec4 value for uniform "' + activeUniform.name + '".');
                    }
                };
            case _gl.SAMPLER_2D:
            case _gl.SAMPLER_CUBE:
                // See _setSampler()
                return undefined;
            case _gl.INT:
            case _gl.BOOL:
                return function() {
                    _gl.uniform1i(_location, this.value);
                };
            case _gl.INT_VEC2:
            case _gl.BOOL_VEC2:
                return function() {
                    var v = this.value;
                    _gl.uniform2i(_location, v.x, v.y);
                };
            case _gl.INT_VEC3:
            case _gl.BOOL_VEC3:
                return function() {
                    var v = this.value;
                    _gl.uniform3i(_location, v.x, v.y, v.z);
                };
            case _gl.INT_VEC4:
            case _gl.BOOL_VEC4:
                return function() {
                    var v = this.value;
                    _gl.uniform4i(_location, v.x, v.y, v.z, v.w);
                };
            case _gl.FLOAT_MAT2:
                return function() {
                    _gl.uniformMatrix2fv(_location, false, Matrix2.toArray(this.value, scratchUniformMatrix2));
                };
            case _gl.FLOAT_MAT3:
                return function() {
                    _gl.uniformMatrix3fv(_location, false, Matrix3.toArray(this.value, scratchUniformMatrix3));
                };
            case _gl.FLOAT_MAT4:
                return function() {
                    _gl.uniformMatrix4fv(_location, false, Matrix4.toArray(this.value, scratchUniformMatrix4));
                };
            default:
                throw new RuntimeError('Unrecognized uniform type: ' + activeUniform.type + ' for uniform "' + activeUniform.name + '".');
            }
        })();

        if ((activeUniform.type === _gl.SAMPLER_2D) || (activeUniform.type === _gl.SAMPLER_CUBE)) {
            this._setSampler = function(textureUnitIndex) {
                _gl.activeTexture(_gl.TEXTURE0 + textureUnitIndex);
                _gl.bindTexture(this.value._getTarget(), this.value._getTexture());
                _gl.uniform1i(_location, textureUnitIndex);

                return textureUnitIndex + 1;
            };

            this._clearSampler = function(textureUnitIndex) {
                _gl.activeTexture(_gl.TEXTURE0 + textureUnitIndex);
                _gl.bindTexture(this.value._getTarget(), null);

                return textureUnitIndex + 1;
            };
        }
    };

    /**
     * Uniform and UniformArray have the same documentation.  It is just an implementation
     * detail that they are two different types.
     *
     * @alias UniformArray
     * @constructor
     *
     * @see Uniform
     */
    var UniformArray = function(_gl, activeUniform, _uniformName, locations, value) {
        this.value = value;

        var _locations = locations;

        /**
         * @private
         */
        this.getName = function() {
            return _uniformName;
        };

        this.getDatatype = getUniformDatatype(_gl, activeUniform.type);

        this._getLocations = function() {
            return _locations;
        };

        this._set = (function() {
            switch (activeUniform.type) {
            case _gl.FLOAT:
                return function() {
                    for ( var i = 0; i < _locations.length; ++i) {
                        _gl.uniform1f(_locations[i], this.value[i]);
                    }
                };
            case _gl.FLOAT_VEC2:
                return function() {
                    for ( var i = 0; i < _locations.length; ++i) {
                        var v = this.value[i];
                        _gl.uniform2f(_locations[i], v.x, v.y);
                    }
                };
            case _gl.FLOAT_VEC3:
                return function() {
                    for ( var i = 0; i < _locations.length; ++i) {
                        var v = this.value[i];
                        _gl.uniform3f(_locations[i], v.x, v.y, v.z);
                    }
                };
            case _gl.FLOAT_VEC4:
                return function() {
                    for ( var i = 0; i < _locations.length; ++i) {
                        var v = this.value[i];

                        if (defined(v.red)) {
                            _gl.uniform4f(_locations[i], v.red, v.green, v.blue, v.alpha);
                        } else if (defined(v.x)) {
                            _gl.uniform4f(_locations[i], v.x, v.y, v.z, v.w);
                        } else {
                            throw new DeveloperError('Invalid vec4 value.');
                        }
                    }
                };
            case _gl.SAMPLER_2D:
            case _gl.SAMPLER_CUBE:
                // See _setSampler()
                return undefined;
            case _gl.INT:
            case _gl.BOOL:
                return function() {
                    for ( var i = 0; i < _locations.length; ++i) {
                        _gl.uniform1i(_locations[i], this.value[i]);
                    }
                };
            case _gl.INT_VEC2:
            case _gl.BOOL_VEC2:
                return function() {
                    for ( var i = 0; i < _locations.length; ++i) {
                        var v = this.value[i];
                        _gl.uniform2i(_locations[i], v.x, v.y);
                    }
                };
            case _gl.INT_VEC3:
            case _gl.BOOL_VEC3:
                return function() {
                    for ( var i = 0; i < _locations.length; ++i) {
                        var v = this.value[i];
                        _gl.uniform3i(_locations[i], v.x, v.y, v.z);
                    }
                };
            case _gl.INT_VEC4:
            case _gl.BOOL_VEC4:
                return function() {
                    for ( var i = 0; i < _locations.length; ++i) {
                        var v = this.value[i];
                        _gl.uniform4i(_locations[i], v.x, v.y, v.z, v.w);
                    }
                };
            case _gl.FLOAT_MAT2:
                return function() {
                    for ( var i = 0; i < _locations.length; ++i) {
                        _gl.uniformMatrix2fv(_locations[i], false, Matrix2.toArray(this.value[i], scratchUniformMatrix2));
                    }
                };
            case _gl.FLOAT_MAT3:
                return function() {
                    for ( var i = 0; i < _locations.length; ++i) {
                        _gl.uniformMatrix3fv(_locations[i], false, Matrix3.toArray(this.value[i], scratchUniformMatrix3));
                    }
                };
            case _gl.FLOAT_MAT4:
                return function() {
                    for ( var i = 0; i < _locations.length; ++i) {
                        _gl.uniformMatrix4fv(_locations[i], false, Matrix4.toArray(this.value[i], scratchUniformMatrix4));
                    }
                };
            default:
                throw new RuntimeError('Unrecognized uniform type: ' + activeUniform.type);
            }
        })();

        if ((activeUniform.type === _gl.SAMPLER_2D) || (activeUniform.type === _gl.SAMPLER_CUBE)) {
            this._setSampler = function(textureUnitIndex) {
                for ( var i = 0; i < _locations.length; ++i) {
                    var value = this.value[i];
                    var index = textureUnitIndex + i;
                    _gl.activeTexture(_gl.TEXTURE0 + index);
                    _gl.bindTexture(value._getTarget(), value._getTexture());
                    _gl.uniform1i(_locations[i], index);
                }

                return textureUnitIndex + _locations.length;
            };

            this._clearSampler = function(textureUnitIndex) {
                for ( var i = 0; i < _locations.length; ++i) {
                    _gl.activeTexture(_gl.TEXTURE0 + textureUnitIndex + i);
                    _gl.bindTexture(this.value[i]._getTarget(), null);
                }

                return textureUnitIndex + _locations.length;
            };
        }
    };

    /**
     * DOC_TBA
     *
     * @alias ShaderProgram
     * @internalConstructor
     *
     * @exception {DeveloperError} A circular dependency was found in the Cesium built-in functions/structs/constants.
     *
     * @see Context#createShaderProgram
     */
    var ShaderProgram = function(gl, logShaderCompilation, vertexShaderSource, fragmentShaderSource, attributeLocations) {
        var program = createAndLinkProgram(gl, logShaderCompilation, vertexShaderSource, fragmentShaderSource, attributeLocations);
        var numberOfVertexAttributes = gl.getProgramParameter(program, gl.ACTIVE_ATTRIBUTES);
        var uniforms = findUniforms(gl, program);
        var partitionedUniforms = partitionUniforms(uniforms.allUniforms);

        this._gl = gl;
        this._program = program;
        this._numberOfVertexAttributes = numberOfVertexAttributes;
        this._vertexAttributes = findVertexAttributes(gl, program, numberOfVertexAttributes);
        this._allUniforms = uniforms.allUniforms;
        this._uniforms = uniforms.uniforms;
        this._samplerUniforms = uniforms.samplerUniforms;
        this._automaticUniforms = partitionedUniforms.automaticUniforms;
        this._manualUniforms = partitionedUniforms.manualUniforms;

        /**
         * GLSL source for the shader program's vertex shader.  This is the version of
         * the source provided when the shader program was created, not the final
         * source provided to WebGL, which includes Cesium bulit-ins.
         *
         * @type {String}
         *
         * @readonly
         */
        this.vertexShaderSource = vertexShaderSource;

        /**
         * GLSL source for the shader program's fragment shader.  This is the version of
         * the source provided when the shader program was created, not the final
         * source provided to WebGL, which includes Cesium bulit-ins.
         *
         * @type {String}
         *
         * @readonly
         */
        this.fragmentShaderSource = fragmentShaderSource;
    };

    /**
     * For ShaderProgram testing
     * @private
     */
    ShaderProgram._czmBuiltinsAndUniforms = {};

    // combine automatic uniforms and Cesium built-ins
    for ( var builtin in CzmBuiltins) {
        if (CzmBuiltins.hasOwnProperty(builtin)) {
            ShaderProgram._czmBuiltinsAndUniforms[builtin] = CzmBuiltins[builtin];
        }
    }
    for ( var uniform in AutomaticUniforms) {
        if (AutomaticUniforms.hasOwnProperty(uniform)) {
            ShaderProgram._czmBuiltinsAndUniforms[uniform] = getAutomaticUniformDeclaration(AutomaticUniforms, uniform);
        }
    }

    function extractShaderVersion(source) {
        // This will fail if the first #version is actually in a comment.
        var index = source.indexOf('#version');
        if (index !== -1) {
            var newLineIndex = source.indexOf('\n', index);

            // We could throw an exception if there is not a new line after
            // #version, but the GLSL compiler will catch it.
            if (index !== -1) {
                // Extract #version directive, including the new line.
                var version = source.substring(index, newLineIndex + 1);

                // Comment out original #version directive so the line numbers
                // are not off by one.  There can be only one #version directive
                // and it must appear at the top of the source, only preceded by
                // whitespace and comments.
                var modified = source.substring(0, index) + '//' + source.substring(index);

                return {
                    version : version,
                    source : modified
                };
            }
        }

        return {
            version : '', // defaults to #version 100
            source : source // no modifications required
        };
    }

    function getDependencyNode(name, glslSource, nodes) {
        var dependencyNode;

        // check if already loaded
        for ( var i = 0; i < nodes.length; ++i) {
            if (nodes[i].name === name) {
                dependencyNode = nodes[i];
            }
        }

        if (!defined(dependencyNode)) {
            // strip doc comments so we don't accidentally try to determine a dependency for something found
            // in a comment
            var commentBlocks = glslSource.match(/\/\*\*[\s\S]*?\*\//gm);
            if (defined(commentBlocks) && commentBlocks !== null) {
                for (i = 0; i < commentBlocks.length; ++i) {
                    var commentBlock = commentBlocks[i];

                    // preserve the number of lines in the comment block so the line numbers will be correct when debugging shaders
                    var numberOfLines = commentBlock.match(/\n/gm).length;
                    var modifiedComment = '';
                    for ( var lineNumber = 0; lineNumber < numberOfLines; ++lineNumber) {
                        if (lineNumber === 0) {
                            modifiedComment += '// Comment replaced to prevent problems when determining dependencies on built-in functions\n';
                        } else {
                            modifiedComment += '//\n';
                        }
                    }

                    glslSource = glslSource.replace(commentBlock, modifiedComment);
                }
            }

            // create new node
            dependencyNode = {
                name : name,
                glslSource : glslSource,
                dependsOn : [],
                requiredBy : [],
                evaluated : false
            };
            nodes.push(dependencyNode);
        }

        return dependencyNode;
    }

    function generateDependencies(currentNode, dependencyNodes) {
        if (currentNode.evaluated) {
            return;
        }

        currentNode.evaluated = true;

        // identify all dependencies that are referenced from this glsl source code
        var czmMatches = currentNode.glslSource.match(/\bczm_[a-zA-Z0-9_]*/g);
        if (defined(czmMatches) && czmMatches !== null) {
            // remove duplicates
            czmMatches = czmMatches.filter(function(elem, pos) {
                return czmMatches.indexOf(elem) === pos;
            });

            czmMatches.forEach(function(element, index, array) {
                if (element !== currentNode.name && ShaderProgram._czmBuiltinsAndUniforms.hasOwnProperty(element)) {
                    var referencedNode = getDependencyNode(element, ShaderProgram._czmBuiltinsAndUniforms[element], dependencyNodes);
                    currentNode.dependsOn.push(referencedNode);
                    referencedNode.requiredBy.push(currentNode);

                    // recursive call to find any dependencies of the new node
                    generateDependencies(referencedNode, dependencyNodes);
                }
            });
        }
    }

    function sortDependencies(dependencyNodes) {
        var nodesWithoutIncomingEdges = [];
        var allNodes = [];

        while (dependencyNodes.length > 0) {
            var node = dependencyNodes.pop();
            allNodes.push(node);

            if (node.requiredBy.length === 0) {
                nodesWithoutIncomingEdges.push(node);
            }
        }

        while (nodesWithoutIncomingEdges.length > 0) {
            var currentNode = nodesWithoutIncomingEdges.shift();

            dependencyNodes.push(currentNode);

            for ( var i = 0; i < currentNode.dependsOn.length; ++i) {
                // remove the edge from the graph
                var referencedNode = currentNode.dependsOn[i];
                var index = referencedNode.requiredBy.indexOf(currentNode);
                referencedNode.requiredBy.splice(index, 1);

                // if referenced node has no more incoming edges, add to list
                if (referencedNode.requiredBy.length === 0) {
                    nodesWithoutIncomingEdges.push(referencedNode);
                }
            }
        }

        // if there are any nodes left with incoming edges, then there was a circular dependency somewhere in the graph
        var badNodes = [];
        for ( var j = 0; j < allNodes.length; ++j) {
            if (allNodes[j].requiredBy.length !== 0) {
                badNodes.push(allNodes[j]);
            }
        }
        if (badNodes.length !== 0) {
            var message = 'A circular dependency was found in the following built-in functions/structs/constants: \n';
            for (j = 0; j < badNodes.length; ++j) {
                message = message + badNodes[j].name + '\n';
            }
            throw new DeveloperError(message);
        }
    }

    function getBuiltinsAndAutomaticUniforms(shaderSource) {
        // generate a dependency graph for builtin functions
        var dependencyNodes = [];
        var root = getDependencyNode('main', shaderSource, dependencyNodes);
        generateDependencies(root, dependencyNodes, ShaderProgram._czmBuiltinsAndUniforms);
        sortDependencies(dependencyNodes);

        // Concatenate the source code for the function dependencies.
        // Iterate in reverse so that dependent items are declared before they are used.
        var builtinsSource = '';
        for ( var i = dependencyNodes.length - 1; i >= 0; --i) {
            builtinsSource = builtinsSource + dependencyNodes[i].glslSource + '\n';
        }

        return builtinsSource.replace(root.glslSource, '');
    }

    function getFragmentShaderPrecision() {
        return '#ifdef GL_FRAGMENT_PRECISION_HIGH \n' +
               '  precision highp float; \n' +
               '#else \n' +
               '  precision mediump float; \n' +
               '#endif \n\n';
    }

    function createAndLinkProgram(gl, logShaderCompilation, vertexShaderSource, fragmentShaderSource, attributeLocations) {
        var vsSourceVersioned = extractShaderVersion(vertexShaderSource);
        var fsSourceVersioned = extractShaderVersion(fragmentShaderSource);

        var vsSource = vsSourceVersioned.version + getBuiltinsAndAutomaticUniforms(vsSourceVersioned.source) + '\n#line 0\n' + vsSourceVersioned.source;
        var fsSource = fsSourceVersioned.version + getFragmentShaderPrecision() + getBuiltinsAndAutomaticUniforms(fsSourceVersioned.source) + '\n#line 0\n' + fsSourceVersioned.source;

        var vertexShader = gl.createShader(gl.VERTEX_SHADER);
        gl.shaderSource(vertexShader, vsSource);
        gl.compileShader(vertexShader);
        var vsLog = gl.getShaderInfoLog(vertexShader);

        if (logShaderCompilation && vsLog && vsLog.length) {
            console.log('[GL] Vertex shader compile log: ' + vsLog);
        }

        if (!gl.getShaderParameter(vertexShader, gl.COMPILE_STATUS)) {
            gl.deleteShader(vertexShader);
            console.error('[GL] Vertex shader compile log: ' + vsLog);
            throw new RuntimeError('Vertex shader failed to compile.  Compile log: ' + vsLog);
        }

        var fragmentShader = gl.createShader(gl.FRAGMENT_SHADER);
        gl.shaderSource(fragmentShader, fsSource);
        gl.compileShader(fragmentShader);
        var fsLog = gl.getShaderInfoLog(fragmentShader);

        if (logShaderCompilation && fsLog && fsLog.length) {
            console.log('[GL] Fragment shader compile log: ' + fsLog);
        }

        if (!gl.getShaderParameter(fragmentShader, gl.COMPILE_STATUS)) {
            gl.deleteShader(vertexShader);
            gl.deleteShader(fragmentShader);
            console.error('[GL] Fragment shader compile log: ' + fsLog);
            throw new RuntimeError('Fragment shader failed to compile.  Compile log: ' + fsLog);
        }

        var program = gl.createProgram();
        gl.attachShader(program, vertexShader);
        gl.attachShader(program, fragmentShader);

        gl.deleteShader(vertexShader);
        gl.deleteShader(fragmentShader);

        if (defined(attributeLocations)) {
            for ( var attribute in attributeLocations) {
                if (attributeLocations.hasOwnProperty(attribute)) {
                    gl.bindAttribLocation(program, attributeLocations[attribute], attribute);
                }
            }
        }

        gl.linkProgram(program);
        var linkLog = gl.getProgramInfoLog(program);

        if (logShaderCompilation && linkLog && linkLog.length) {
            console.log('[GL] Shader program link log: ' + linkLog);
        }

        if (!gl.getProgramParameter(program, gl.LINK_STATUS)) {
            gl.deleteProgram(program);
            console.error('[GL] Shader program link log: ' + linkLog);
            throw new RuntimeError('Program failed to link.  Link log: ' + linkLog);
        }

        return program;
    }

    function findVertexAttributes(gl, program, numberOfAttributes) {
        var attributes = {};
        for ( var i = 0; i < numberOfAttributes; ++i) {
            var attr = gl.getActiveAttrib(program, i);
            var location = gl.getAttribLocation(program, attr.name);

            attributes[attr.name] = {
                name : attr.name,
                type : attr.type,
                index : location
            };
        }

        return attributes;
    }

    function findUniforms(gl, program) {
        var allUniforms = {};
        var uniforms = [];
        var samplerUniforms = [];

        var numberOfUniforms = gl.getProgramParameter(program, gl.ACTIVE_UNIFORMS);

        for ( var i = 0; i < numberOfUniforms; ++i) {
            var activeUniform = gl.getActiveUniform(program, i);
            var suffix = '[0]';
            var uniformName = activeUniform.name.indexOf(suffix, activeUniform.name.length - suffix.length) !== -1 ? activeUniform.name.slice(0, activeUniform.name.length - 3) : activeUniform.name;

            // Ignore GLSL built-in uniforms returned in Firefox.
            if (uniformName.indexOf('gl_') !== 0) {
                if (activeUniform.name.indexOf('[') < 0) {
                    // Single uniform
                    var location = gl.getUniformLocation(program, uniformName);
                    var uniformValue = gl.getUniform(program, location);
                    var uniform = new Uniform(gl, activeUniform, uniformName, location, uniformValue);

                    allUniforms[uniformName] = uniform;

                    if (uniform._setSampler) {
                        samplerUniforms.push(uniform);
                    } else {
                        uniforms.push(uniform);
                    }
                } else {
                    // Uniform array

                    var uniformArray;
                    var locations;
                    var value;
                    var loc;

                    // On some platforms - Nexus 4 in Firefox for one - an array of sampler2D ends up being represented
                    // as separate uniforms, one for each array element.  Check for and handle that case.
                    var indexOfBracket = uniformName.indexOf('[');
                    if (indexOfBracket >= 0) {
                        // We're assuming the array elements show up in numerical order - it seems to be true.
                        uniformArray = allUniforms[uniformName.slice(0, indexOfBracket)];

                        // Nexus 4 with Android 4.3 needs this check, because it reports a uniform
                        // with the strange name webgl_3467e0265d05c3c1[1] in our central body surface shader.
                        if (typeof uniformArray === 'undefined') {
                            continue;
                        }

                        locations = uniformArray._getLocations();

                        // On the Nexus 4 in Chrome, we get one uniform per sampler, just like in Firefox,
                        // but the size is not 1 like it is in Firefox.  So if we push locations here,
                        // we'll end up adding too many locations.
                        if (locations.length <= 1) {
                            value = uniformArray.value;
                            loc = gl.getUniformLocation(program, uniformName);
                            locations.push(loc);
                            value.push(gl.getUniform(program, loc));
                        }
                    } else {
                        locations = [];
                        value = [];
                        for ( var j = 0; j < activeUniform.size; ++j) {
                            loc = gl.getUniformLocation(program, uniformName + '[' + j + ']');
                            locations.push(loc);
                            value.push(gl.getUniform(program, loc));
                        }
                        uniformArray = new UniformArray(gl, activeUniform, uniformName, locations, value);

                        allUniforms[uniformName] = uniformArray;

                        if (uniformArray._setSampler) {
                            samplerUniforms.push(uniformArray);
                        } else {
                            uniforms.push(uniformArray);
                        }
                    }
                }
            }
        }

        return {
            allUniforms : allUniforms,
            uniforms : uniforms,
            samplerUniforms : samplerUniforms
        };
    }

    function partitionUniforms(uniforms) {
        var automaticUniforms = [];
        var manualUniforms = {};

        for ( var uniform in uniforms) {
            if (uniforms.hasOwnProperty(uniform)) {
                var automaticUniform = AutomaticUniforms[uniform];
                if (automaticUniform) {
                    automaticUniforms.push({
                        uniform : uniforms[uniform],
                        automaticUniform : automaticUniform
                    });
                } else {
                    manualUniforms[uniform] = uniforms[uniform];
                }
            }
        }

        return {
            automaticUniforms : automaticUniforms,
            manualUniforms : manualUniforms
        };
    }

    /**
     * DOC_TBA
     * @memberof ShaderProgram
     *
     * @returns {Object} DOC_TBA
     * @exception {DeveloperError} This shader program was destroyed, i.e., destroy() was called.
     */
    ShaderProgram.prototype.getVertexAttributes = function() {
        return this._vertexAttributes;
    };

    /**
     * DOC_TBA
     * @memberof ShaderProgram
     *
     * @returns {Number} DOC_TBA
     * @exception {DeveloperError} This shader program was destroyed, i.e., destroy() was called.
     */
    ShaderProgram.prototype.getNumberOfVertexAttributes = function() {
        return this._numberOfVertexAttributes;
    };

    /**
     * DOC_TBA
     * @memberof ShaderProgram
     *
     * @returns {Object} DOC_TBA
     *
     * @exception {DeveloperError} This shader program was destroyed, i.e., destroy() was called.
     *
     * @see ShaderProgram#getManualUniforms
     */
    ShaderProgram.prototype.getAllUniforms = function() {
        return this._allUniforms;
    };

    /**
     * DOC_TBA
     * @memberof ShaderProgram
     *
     * @exception {DeveloperError} This shader program was destroyed, i.e., destroy() was called.
     *
     * @see ShaderProgram#getAllUniforms
     */
    ShaderProgram.prototype.getManualUniforms = function() {
        return this._manualUniforms;
    };

    ShaderProgram.prototype._bind = function() {
        this._gl.useProgram(this._program);
    };

    ShaderProgram.prototype._unBind = function() {
        this._gl.useProgram(null);

        var samplerUniforms = this._samplerUniforms;
        var textureUnitIndex = 0;
        var len = samplerUniforms.length;
        for ( var i = 0; i < len; ++i) {
            textureUnitIndex = samplerUniforms[i]._clearSampler(textureUnitIndex);
        }
    };

    ShaderProgram.prototype._setUniforms = function(uniformMap, uniformState, validate) {
        // TODO: Performance

        var len;
        var i;

        var uniforms = this._uniforms;
        var samplerUniforms = this._samplerUniforms;
        var manualUniforms = this._manualUniforms;
        var automaticUniforms = this._automaticUniforms;

        if (uniformMap) {
            for ( var uniform in manualUniforms) {
                if (manualUniforms.hasOwnProperty(uniform)) {
                    manualUniforms[uniform].value = uniformMap[uniform]();
                }
            }
        }

        len = automaticUniforms.length;
        for (i = 0; i < len; ++i) {
            automaticUniforms[i].uniform.value = automaticUniforms[i].automaticUniform.getValue(uniformState);
        }

        ///////////////////////////////////////////////////////////////////

        len = uniforms.length;
        for (i = 0; i < len; ++i) {
            uniforms[i]._set();
        }

        var textureUnitIndex = 0;
        len = samplerUniforms.length;
        for (i = 0; i < len; ++i) {
            textureUnitIndex = samplerUniforms[i]._setSampler(textureUnitIndex);
        }

        if (validate) {
            var gl = this._gl;
            var program = this._program;

            gl.validateProgram(program);
            if (!gl.getProgramParameter(program, gl.VALIDATE_STATUS)) {
                throw new DeveloperError('Program validation failed.  Link log: ' + gl.getProgramInfoLog(program));
            }
        }
    };

    /**
     * Returns true if this object was destroyed; otherwise, false.
     * <br /><br />
     * If this object was destroyed, it should not be used; calling any function other than
     * <code>isDestroyed</code> will result in a {@link DeveloperError} exception.
     * @memberof ShaderProgram
     *
     * @returns {Boolean} True if this object was destroyed; otherwise, false.
     *
     * @see ShaderProgram#destroy
     */
    ShaderProgram.prototype.isDestroyed = function() {
        return false;
    };

    /**
     * Destroys the WebGL resources held by this object.  Destroying an object allows for deterministic
     * release of WebGL resources, instead of relying on the garbage collector to destroy this object.
     * <br /><br />
     * Once an object is destroyed, it should not be used; calling any function other than
     * <code>isDestroyed</code> will result in a {@link DeveloperError} exception.  Therefore,
     * assign the return value (<code>undefined</code>) to the object as done in the example.
     * @memberof ShaderProgram
     *
     * @returns {undefined}
     *
     * @exception {DeveloperError} This shader program was destroyed, i.e., destroy() was called.
     *
     * @see ShaderProgram#isDestroyed
     * @see <a href='http://www.khronos.org/opengles/sdk/2.0/docs/man/glDeleteShader.xml'>glDeleteShader</a>
     * @see <a href='http://www.khronos.org/opengles/sdk/2.0/docs/man/glDeleteProgram.xml'>glDeleteProgram</a>
     *
     * @example
     * shaderProgram = shaderProgram && shaderProgram.destroy();
     */
    ShaderProgram.prototype.destroy = function() {
        this._gl.deleteProgram(this._program);
        return destroyObject(this);
    };

    /**
     * DOC_TBA
     * @memberof ShaderProgram
     */
    ShaderProgram.prototype.release = function() {
        if (this._cachedShader) {
            return this._cachedShader.cache.releaseShaderProgram(this);
        }

        return this.destroy();
    };

    return ShaderProgram;
});<|MERGE_RESOLUTION|>--- conflicted
+++ resolved
@@ -26,1780 +26,6 @@
     "use strict";
     /*global console*/
 
-<<<<<<< HEAD
-    var allAutomaticUniforms = {
-        /**
-         * An automatic GLSL uniform containing the viewport's <code>x</code>, <code>y</code>, <code>width</code>,
-         * and <code>height</code> properties in an <code>vec4</code>'s <code>x</code>, <code>y</code>, <code>z</code>,
-         * and <code>w</code> components, respectively.
-         * <br /><br />
-         * Like all automatic uniforms, <code>czm_viewport</code> does not need to be explicitly declared.
-         * However, it can be explicitly declared when a shader is also used by other applications such
-         * as a third-party authoring tool.
-         *
-         * @alias czm_viewport
-         * @glslUniform
-         *
-         * @see Context#getViewport
-         *
-         * @example
-         * // GLSL declaration
-         * uniform vec4 czm_viewport;
-         *
-         * // Scale the window coordinate components to [0, 1] by dividing
-         * // by the viewport's width and height.
-         * vec2 v = gl_FragCoord.xy / czm_viewport.zw;
-         */
-        czm_viewport : {
-            getSize : function() {
-                return 1;
-            },
-
-            getDatatype : function() {
-                return UniformDatatype.FLOAT_VECTOR4;
-            },
-
-            getValue : function(uniformState) {
-                var v = uniformState.getViewport();
-                return {
-                    x : v.x,
-                    y : v.y,
-                    z : v.width,
-                    w : v.height
-                };
-            }
-        },
-
-        /**
-         * An automatic GLSL uniform representing a 4x4 orthographic projection matrix that
-         * transforms window coordinates to clip coordinates.  Clip coordinates is the
-         * coordinate system for a vertex shader's <code>gl_Position</code> output.
-         * <br /><br />
-         * This transform is useful when a vertex shader inputs or manipulates window coordinates
-         * as done by {@link BillboardCollection}.
-         * <br /><br />
-         * Do not confuse {@link czm_viewportTransformation} with <code>czm_viewportOrthographic</code>.
-         * The former transforms from normalized device coordinates to window coordinates; the later transforms
-         * from window coordinates to clip coordinates, and is often used to assign to <code>gl_Position</code>.
-         * <br /><br />
-         * Like all automatic uniforms, <code>czm_viewportOrthographic</code> does not need to be explicitly declared.
-         * However, it can be explicitly declared when a shader is also used by other applications such
-         * as a third-party authoring tool.
-         *
-         * @alias czm_viewportOrthographic
-         * @glslUniform
-         *
-         * @see UniformState#getViewportOrthographic
-         * @see czm_viewport
-         * @see czm_viewportTransformation
-         * @see BillboardCollection
-         *
-         * @example
-         * // GLSL declaration
-         * uniform mat4 czm_viewportOrthographic;
-         *
-         * // Example
-         * gl_Position = czm_viewportOrthographic * vec4(windowPosition, 0.0, 1.0);
-         */
-        czm_viewportOrthographic : {
-            getSize : function() {
-                return 1;
-            },
-
-            getDatatype : function() {
-                return UniformDatatype.FLOAT_MATRIX4;
-            },
-
-            getValue : function(uniformState) {
-                return uniformState.getViewportOrthographic();
-            }
-        },
-
-        /**
-         * An automatic GLSL uniform representing a 4x4 transformation matrix that
-         * transforms normalized device coordinates to window coordinates.  The context's
-         * full viewport is used, and the depth range is assumed to be <code>near = 0</code>
-         * and <code>far = 1</code>.
-         * <br /><br />
-         * This transform is useful when there is a need to manipulate window coordinates
-         * in a vertex shader as done by {@link BillboardCollection}.  In many cases,
-         * this matrix will not be used directly; instead, {@link czm_modelToWindowCoordinates}
-         * will be used to transform directly from model to window coordinates.
-         * <br /><br />
-         * Do not confuse <code>czm_viewportTransformation</code> with {@link czm_viewportOrthographic}.
-         * The former transforms from normalized device coordinates to window coordinates; the later transforms
-         * from window coordinates to clip coordinates, and is often used to assign to <code>gl_Position</code>.
-         * <br /><br />
-         * Like all automatic uniforms, <code>czm_viewportTransformation</code> does not need to be explicitly declared.
-         * However, it can be explicitly declared when a shader is also used by other applications such
-         * as a third-party authoring tool.
-         *
-         * @alias czm_viewportTransformation
-         * @glslUniform
-         *
-         * @see UniformState#getViewportTransformation
-         * @see czm_viewport
-         * @see czm_viewportOrthographic
-         * @see czm_modelToWindowCoordinates
-         * @see BillboardCollection
-         *
-         * @example
-         * // GLSL declaration
-         * uniform mat4 czm_viewportTransformation;
-         *
-         * // Use czm_viewportTransformation as part of the
-         * // transform from model to window coordinates.
-         * vec4 q = czm_modelViewProjection * positionMC;               // model to clip coordinates
-         * q.xyz /= q.w;                                                // clip to normalized device coordinates (ndc)
-         * q.xyz = (czm_viewportTransformation * vec4(q.xyz, 1.0)).xyz; // ndc to window coordinates
-         */
-        czm_viewportTransformation : {
-            getSize : function() {
-                return 1;
-            },
-
-            getDatatype : function() {
-                return UniformDatatype.FLOAT_MATRIX4;
-            },
-
-            getValue : function(uniformState) {
-                return uniformState.getViewportTransformation();
-            }
-        },
-
-        /**
-         * An automatic GLSL uniform representing a 4x4 model transformation matrix that
-         * transforms model coordinates to world coordinates.
-         * <br /><br />
-         * Like all automatic uniforms, <code>czm_model</code> does not need to be explicitly declared.
-         * However, it can be explicitly declared when a shader is also used by other applications such
-         * as a third-party authoring tool.
-         *
-         * @alias czm_model
-         * @glslUniform
-         *
-         * @see UniformState#getModel
-         * @see czm_inverseModel
-         * @see czm_modelView
-         * @see czm_modelViewProjection
-         *
-         * @example
-         * // GLSL declaration
-         * uniform mat4 czm_model;
-         *
-         * // Example
-         * vec4 worldPosition = czm_model * modelPosition;
-         */
-        czm_model : {
-            getSize : function() {
-                return 1;
-            },
-
-            getDatatype : function() {
-                return UniformDatatype.FLOAT_MATRIX4;
-            },
-
-            getValue : function(uniformState) {
-                return uniformState.getModel();
-            }
-        },
-
-        /**
-         * An automatic GLSL uniform representing a 4x4 model transformation matrix that
-         * transforms world coordinates to model coordinates.
-         * <br /><br />
-         * Like all automatic uniforms, <code>czm_inverseModel</code> does not need to be explicitly declared.
-         * However, it can be explicitly declared when a shader is also used by other applications such
-         * as a third-party authoring tool.
-         *
-         * @alias czm_inverseModel
-         * @glslUniform
-         *
-         * @see UniformState#getInverseModel
-         * @see czm_model
-         * @see czm_inverseModelView
-         *
-         * @example
-         * // GLSL declaration
-         * uniform mat4 czm_inverseModel;
-         *
-         * // Example
-         * vec4 modelPosition = czm_inverseModel * worldPosition;
-         */
-        czm_inverseModel : {
-            getSize : function() {
-                return 1;
-            },
-
-            getDatatype : function() {
-                return UniformDatatype.FLOAT_MATRIX4;
-            },
-
-            getValue : function(uniformState) {
-                return uniformState.getInverseModel();
-            }
-        },
-
-        /**
-         * An automatic GLSL uniform representing a 4x4 view transformation matrix that
-         * transforms world coordinates to eye coordinates.
-         * <br /><br />
-         * Like all automatic uniforms, <code>czm_view</code> does not need to be explicitly declared.
-         * However, it can be explicitly declared when a shader is also used by other applications such
-         * as a third-party authoring tool.
-         *
-         * @alias czm_view
-         * @glslUniform
-         *
-         * @see UniformState#getView
-         * @see czm_viewRotation
-         * @see czm_modelView
-         * @see czm_viewProjection
-         * @see czm_modelViewProjection
-         * @see czm_inverseView
-         *
-         * @example
-         * // GLSL declaration
-         * uniform mat4 czm_view;
-         *
-         * // Example
-         * vec4 eyePosition = czm_view * worldPosition;
-         */
-        czm_view : {
-            getSize : function() {
-                return 1;
-            },
-
-            getDatatype : function() {
-                return UniformDatatype.FLOAT_MATRIX4;
-            },
-
-            getValue : function(uniformState) {
-                return uniformState.getView();
-            }
-        },
-
-        /**
-         * An automatic GLSL uniform representing a 4x4 view transformation matrix that
-         * transforms 3D world coordinates to eye coordinates.  In 3D mode, this is identical to
-         * {@link czm_view}, but in 2D and Columbus View it represents the view matrix
-         * as if the camera were at an equivalent location in 3D mode.  This is useful for lighting
-         * 2D and Columbus View in the same way that 3D is lit.
-         * <br /><br />
-         * Like all automatic uniforms, <code>czm_view3D</code> does not need to be explicitly declared.
-         * However, it can be explicitly declared when a shader is also used by other applications such
-         * as a third-party authoring tool.
-         *
-         * @alias czm_view3D
-         * @glslUniform
-         *
-         * @see UniformState#getView3D
-         * @see czm_view
-         *
-         * @example
-         * // GLSL declaration
-         * uniform mat4 czm_view3D;
-         *
-         * // Example
-         * vec4 eyePosition3D = czm_view3D * worldPosition3D;
-         */
-        czm_view3D : {
-            getSize : function() {
-                return 1;
-            },
-
-            getDatatype : function() {
-                return UniformDatatype.FLOAT_MATRIX4;
-            },
-
-            getValue : function(uniformState) {
-                return uniformState.getView3D();
-            }
-        },
-
-        /**
-         * An automatic GLSL uniform representing a 3x3 view rotation matrix that
-         * transforms vectors in world coordinates to eye coordinates.
-         * <br /><br />
-         * Like all automatic uniforms, <code>czm_viewRotation</code> does not need to be explicitly declared.
-         * However, it can be explicitly declared when a shader is also used by other applications such
-         * as a third-party authoring tool.
-         *
-         * @alias czm_viewRotation
-         * @glslUniform
-         *
-         * @see UniformState#getViewRotation
-         * @see czm_view
-         * @see czm_inverseView
-         * @see czm_inverseViewRotation
-         *
-         * @example
-         * // GLSL declaration
-         * uniform mat3 czm_viewRotation;
-         *
-         * // Example
-         * vec3 eyeVector = czm_viewRotation * worldVector;
-         */
-        czm_viewRotation : {
-            getSize : function() {
-                return 1;
-            },
-
-            getDatatype : function() {
-                return UniformDatatype.FLOAT_MATRIX3;
-            },
-
-            getValue : function(uniformState) {
-                return uniformState.getViewRotation();
-            }
-        },
-
-        /**
-         * An automatic GLSL uniform representing a 3x3 view rotation matrix that
-         * transforms vectors in 3D world coordinates to eye coordinates.  In 3D mode, this is identical to
-         * {@link czm_viewRotation}, but in 2D and Columbus View it represents the view matrix
-         * as if the camera were at an equivalent location in 3D mode.  This is useful for lighting
-         * 2D and Columbus View in the same way that 3D is lit.
-         * <br /><br />
-         * Like all automatic uniforms, <code>czm_viewRotation3D</code> does not need to be explicitly declared.
-         * However, it can be explicitly declared when a shader is also used by other applications such
-         * as a third-party authoring tool.
-         *
-         * @alias czm_viewRotation3D
-         * @glslUniform
-         *
-         * @see UniformState#getViewRotation3D
-         * @see czm_viewRotation
-         *
-         * @example
-         * // GLSL declaration
-         * uniform mat3 czm_viewRotation3D;
-         *
-         * // Example
-         * vec3 eyeVector = czm_viewRotation3D * worldVector;
-         */
-        czm_viewRotation3D : {
-            getSize : function() {
-                return 1;
-            },
-
-            getDatatype : function() {
-                return UniformDatatype.FLOAT_MATRIX3;
-            },
-
-            getValue : function(uniformState) {
-                return uniformState.getViewRotation3D();
-            }
-        },
-
-        /**
-         * An automatic GLSL uniform representing a 4x4 transformation matrix that
-         * transforms from eye coordinates to world coordinates.
-         * <br /><br />
-         * Like all automatic uniforms, <code>czm_inverseView</code> does not need to be explicitly declared.
-         * However, it can be explicitly declared when a shader is also used by other applications such
-         * as a third-party authoring tool.
-         *
-         * @alias czm_inverseView
-         * @glslUniform
-         *
-         * @see UniformState#getInverseView
-         * @see czm_view
-         * @see czm_inverseNormal
-         *
-         * @example
-         * // GLSL declaration
-         * uniform mat4 czm_inverseView;
-         *
-         * // Example
-         * vec4 worldPosition = czm_inverseView * eyePosition;
-         */
-        czm_inverseView : {
-            getSize : function() {
-                return 1;
-            },
-
-            getDatatype : function() {
-                return UniformDatatype.FLOAT_MATRIX4;
-            },
-
-            getValue : function(uniformState) {
-                return uniformState.getInverseView();
-            }
-        },
-
-        /**
-         * An automatic GLSL uniform representing a 4x4 transformation matrix that
-         * transforms from 3D eye coordinates to world coordinates.  In 3D mode, this is identical to
-         * {@link czm_inverseView}, but in 2D and Columbus View it represents the inverse view matrix
-         * as if the camera were at an equivalent location in 3D mode.  This is useful for lighting
-         * 2D and Columbus View in the same way that 3D is lit.
-         * <br /><br />
-         * Like all automatic uniforms, <code>czm_inverseView3D</code> does not need to be explicitly declared.
-         * However, it can be explicitly declared when a shader is also used by other applications such
-         * as a third-party authoring tool.
-         *
-         * @alias czm_inverseView3D
-         * @glslUniform
-         *
-         * @see UniformState#getInverseView3D
-         * @see czm_inverseView
-         *
-         * @example
-         * // GLSL declaration
-         * uniform mat4 czm_inverseView3D;
-         *
-         * // Example
-         * vec4 worldPosition = czm_inverseView3D * eyePosition;
-         */
-        czm_inverseView3D : {
-            getSize : function() {
-                return 1;
-            },
-
-            getDatatype : function() {
-                return UniformDatatype.FLOAT_MATRIX4;
-            },
-
-            getValue : function(uniformState) {
-                return uniformState.getInverseView3D();
-            }
-        },
-
-        /**
-         * An automatic GLSL uniform representing a 3x3 rotation matrix that
-         * transforms vectors from eye coordinates to world coordinates.
-         * <br /><br />
-         * Like all automatic uniforms, <code>czm_inverseViewRotation</code> does not need to be explicitly declared.
-         * However, it can be explicitly declared when a shader is also used by other applications such
-         * as a third-party authoring tool.
-         *
-         * @alias czm_inverseViewRotation
-         * @glslUniform
-         *
-         * @see UniformState#getInverseView
-         * @see czm_view
-         * @see czm_viewRotation
-         * @see czm_inverseViewRotation
-         *
-         * @example
-         * // GLSL declaration
-         * uniform mat3 czm_inverseViewRotation;
-         *
-         * // Example
-         * vec4 worldVector = czm_inverseViewRotation * eyeVector;
-         */
-        czm_inverseViewRotation : {
-            getSize : function() {
-                return 1;
-            },
-
-            getDatatype : function() {
-                return UniformDatatype.FLOAT_MATRIX3;
-            },
-
-            getValue : function(uniformState) {
-                return uniformState.getInverseViewRotation();
-            }
-        },
-
-        /**
-         * An automatic GLSL uniform representing a 3x3 rotation matrix that
-         * transforms vectors from 3D eye coordinates to world coordinates.  In 3D mode, this is identical to
-         * {@link czm_inverseViewRotation}, but in 2D and Columbus View it represents the inverse view matrix
-         * as if the camera were at an equivalent location in 3D mode.  This is useful for lighting
-         * 2D and Columbus View in the same way that 3D is lit.
-         * <br /><br />
-         * Like all automatic uniforms, <code>czm_inverseViewRotation3D</code> does not need to be explicitly declared.
-         * However, it can be explicitly declared when a shader is also used by other applications such
-         * as a third-party authoring tool.
-         *
-         * @alias czm_inverseViewRotation3D
-         * @glslUniform
-         *
-         * @see UniformState#getInverseView3D
-         * @see czm_inverseViewRotation
-         *
-         * @example
-         * // GLSL declaration
-         * uniform mat3 czm_inverseViewRotation3D;
-         *
-         * // Example
-         * vec4 worldVector = czm_inverseViewRotation3D * eyeVector;
-         */
-        czm_inverseViewRotation3D : {
-            getSize : function() {
-                return 1;
-            },
-
-            getDatatype : function() {
-                return UniformDatatype.FLOAT_MATRIX3;
-            },
-
-            getValue : function(uniformState) {
-                return uniformState.getInverseViewRotation3D();
-            }
-        },
-
-        /**
-         * An automatic GLSL uniform representing a 4x4 projection transformation matrix that
-         * transforms eye coordinates to clip coordinates.  Clip coordinates is the
-         * coordinate system for a vertex shader's <code>gl_Position</code> output.
-         * <br /><br />
-         * Like all automatic uniforms, <code>czm_projection</code> does not need to be explicitly declared.
-         * However, it can be explicitly declared when a shader is also used by other applications such
-         * as a third-party authoring tool.
-         *
-         * @alias czm_projection
-         * @glslUniform
-         *
-         * @see UniformState#getProjection
-         * @see czm_viewProjection
-         * @see czm_modelViewProjection
-         * @see czm_infiniteProjection
-         *
-         * @example
-         * // GLSL declaration
-         * uniform mat4 czm_projection;
-         *
-         * // Example
-         * gl_Position = czm_projection * eyePosition;
-         */
-        czm_projection : {
-            getSize : function() {
-                return 1;
-            },
-
-            getDatatype : function() {
-                return UniformDatatype.FLOAT_MATRIX4;
-            },
-
-            getValue : function(uniformState) {
-                return uniformState.getProjection();
-            }
-        },
-
-        /**
-         * An automatic GLSL uniform representing a 4x4 inverse projection transformation matrix that
-         * transforms from clip coordinates to eye coordinates. Clip coordinates is the
-         * coordinate system for a vertex shader's <code>gl_Position</code> output.
-         * <br /><br />
-         * Like all automatic uniforms, <code>czm_inverseProjection</code> does not need to be explicitly declared.
-         * However, it can be explicitly declared when a shader is also used by other applications such
-         * as a third-party authoring tool.
-         *
-         * @alias czm_inverseProjection
-         * @glslUniform
-         *
-         * @see UniformState#getInverseProjection
-         * @see czm_projection
-         *
-         * @example
-         * // GLSL declaration
-         * uniform mat4 czm_inverseProjection;
-         *
-         * // Example
-         * vec4 eyePosition = czm_inverseProjection * clipPosition;
-         */
-        czm_inverseProjection : {
-            getSize : function() {
-                return 1;
-            },
-
-            getDatatype : function() {
-                return UniformDatatype.FLOAT_MATRIX4;
-            },
-
-            getValue : function(uniformState) {
-                return uniformState.getInverseProjection();
-            }
-        },
-
-        /**
-         * An automatic GLSL uniform representing a 4x4 projection transformation matrix with the far plane at infinity,
-         * that transforms eye coordinates to clip coordinates.  Clip coordinates is the
-         * coordinate system for a vertex shader's <code>gl_Position</code> output.  An infinite far plane is used
-         * in algorithms like shadow volumes and GPU ray casting with proxy geometry to ensure that triangles
-         * are not clipped by the far plane.
-         * <br /><br />
-         * Like all automatic uniforms, <code>czm_infiniteProjection</code> does not need to be explicitly declared.
-         * However, it can be explicitly declared when a shader is also used by other applications such
-         * as a third-party authoring tool.
-         *
-         * @alias czm_infiniteProjection
-         * @glslUniform
-         *
-         * @see UniformState#getInfiniteProjection
-         * @see czm_projection
-         * @see czm_modelViewInfiniteProjection
-         *
-         * @example
-         * // GLSL declaration
-         * uniform mat4 czm_infiniteProjection;
-         *
-         * // Example
-         * gl_Position = czm_infiniteProjection * eyePosition;
-         */
-        czm_infiniteProjection : {
-            getSize : function() {
-                return 1;
-            },
-
-            getDatatype : function() {
-                return UniformDatatype.FLOAT_MATRIX4;
-            },
-
-            getValue : function(uniformState) {
-                return uniformState.getInfiniteProjection();
-            }
-        },
-
-        /**
-         * An automatic GLSL uniform representing a 4x4 model-view transformation matrix that
-         * transforms model coordinates to eye coordinates.
-         * <br /><br />
-         * Positions should be transformed to eye coordinates using <code>czm_modelView</code> and
-         * normals should be transformed using {@link czm_normal}.
-         * <br /><br />
-         * Like all automatic uniforms, <code>czm_modelView</code> does not need to be explicitly declared.
-         * However, it can be explicitly declared when a shader is also used by other applications such
-         * as a third-party authoring tool.
-         *
-         * @alias czm_modelView
-         * @glslUniform
-         *
-         * @see UniformState#getModelView
-         * @see czm_model
-         * @see czm_view
-         * @see czm_modelViewProjection
-         * @see czm_normal
-         *
-         * @example
-         * // GLSL declaration
-         * uniform mat4 czm_modelView;
-         *
-         * // Example
-         * vec4 eyePosition = czm_modelView * modelPosition;
-         *
-         * // The above is equivalent to, but more efficient than:
-         * vec4 eyePosition = czm_view * czm_model * modelPosition;
-         */
-        czm_modelView : {
-            getSize : function() {
-                return 1;
-            },
-
-            getDatatype : function() {
-                return UniformDatatype.FLOAT_MATRIX4;
-            },
-
-            getValue : function(uniformState) {
-                return uniformState.getModelView();
-            }
-        },
-
-        /**
-         * An automatic GLSL uniform representing a 4x4 model-view transformation matrix that
-         * transforms 3D model coordinates to eye coordinates.  In 3D mode, this is identical to
-         * {@link czm_modelView}, but in 2D and Columbus View it represents the model-view matrix
-         * as if the camera were at an equivalent location in 3D mode.  This is useful for lighting
-         * 2D and Columbus View in the same way that 3D is lit.
-         * <br /><br />
-         * Positions should be transformed to eye coordinates using <code>czm_modelView3D</code> and
-         * normals should be transformed using {@link czm_normal3D}.
-         * <br /><br />
-         * Like all automatic uniforms, <code>czm_modelView3D</code> does not need to be explicitly declared.
-         * However, it can be explicitly declared when a shader is also used by other applications such
-         * as a third-party authoring tool.
-         *
-         * @alias czm_modelView3D
-         * @glslUniform
-         *
-         * @see UniformState#getModelView3D
-         * @see czm_modelView
-         *
-         * @example
-         * // GLSL declaration
-         * uniform mat4 czm_modelView3D;
-         *
-         * // Example
-         * vec4 eyePosition = czm_modelView3D * modelPosition;
-         *
-         * // The above is equivalent to, but more efficient than:
-         * vec4 eyePosition = czm_view3D * czm_model * modelPosition;
-         */
-        czm_modelView3D : {
-            getSize : function() {
-                return 1;
-            },
-
-            getDatatype : function() {
-                return UniformDatatype.FLOAT_MATRIX4;
-            },
-
-            getValue : function(uniformState) {
-                return uniformState.getModelView3D();
-            }
-        },
-
-        /**
-         * An automatic GLSL uniform representing a 4x4 model-view transformation matrix that
-         * transforms model coordinates, relative to the eye, to eye coordinates.  This is used
-         * in conjunction with {@link czm_translateRelativeToEye}.
-         * <br /><br />
-         * Like all automatic uniforms, <code>czm_modelViewRelativeToEye</code> does not need to be explicitly declared.
-         * However, it can be explicitly declared when a shader is also used by other applications such
-         * as a third-party authoring tool.
-         *
-         * @alias czm_modelViewRelativeToEye
-         * @glslUniform
-         *
-         * @example
-         * // GLSL declaration
-         * uniform mat4 czm_modelViewRelativeToEye;
-         *
-         * // Example
-         * attribute vec3 positionHigh;
-         * attribute vec3 positionLow;
-         *
-         * void main()
-         * {
-         *   vec4 p = czm_translateRelativeToEye(positionHigh, positionLow);
-         *   gl_Position = czm_projection * (czm_modelViewRelativeToEye * p);
-         * }
-         *
-         * @see czm_modelViewProjectionRelativeToEye
-         * @see czm_translateRelativeToEye
-         * @see EncodedCartesian3
-         */
-        czm_modelViewRelativeToEye : {
-            getSize : function() {
-                return 1;
-            },
-
-            getDatatype : function() {
-                return UniformDatatype.FLOAT_MATRIX4;
-            },
-
-            getValue : function(uniformState) {
-                return uniformState.getModelViewRelativeToEye();
-            }
-        },
-
-        /**
-         * An automatic GLSL uniform representing a 4x4 transformation matrix that
-         * transforms from eye coordinates to model coordinates.
-         * <br /><br />
-         * Like all automatic uniforms, <code>czm_inverseModelView</code> does not need to be explicitly declared.
-         * However, it can be explicitly declared when a shader is also used by other applications such
-         * as a third-party authoring tool.
-         *
-         * @alias czm_inverseModelView
-         * @glslUniform
-         *
-         * @see UniformState#getInverseModelView
-         * @see czm_modelView
-         *
-         * @example
-         * // GLSL declaration
-         * uniform mat4 czm_inverseModelView;
-         *
-         * // Example
-         * vec4 modelPosition = czm_inverseModelView * eyePosition;
-         */
-        czm_inverseModelView : {
-            getSize : function() {
-                return 1;
-            },
-
-            getDatatype : function() {
-                return UniformDatatype.FLOAT_MATRIX4;
-            },
-
-            getValue : function(uniformState) {
-                return uniformState.getInverseModelView();
-            }
-        },
-
-        /**
-         * An automatic GLSL uniform representing a 4x4 transformation matrix that
-         * transforms from eye coordinates to 3D model coordinates.  In 3D mode, this is identical to
-         * {@link czm_inverseModelView}, but in 2D and Columbus View it represents the inverse model-view matrix
-         * as if the camera were at an equivalent location in 3D mode.  This is useful for lighting
-         * 2D and Columbus View in the same way that 3D is lit.
-         * <br /><br />
-         * Like all automatic uniforms, <code>czm_inverseModelView3D</code> does not need to be explicitly declared.
-         * However, it can be explicitly declared when a shader is also used by other applications such
-         * as a third-party authoring tool.
-         *
-         * @alias czm_inverseModelView3D
-         * @glslUniform
-         *
-         * @see UniformState#getInverseModelView
-         * @see czm_inverseModelView
-         * @see czm_modelView3D
-         *
-         * @example
-         * // GLSL declaration
-         * uniform mat4 czm_inverseModelView3D;
-         *
-         * // Example
-         * vec4 modelPosition = czm_inverseModelView3D * eyePosition;
-         */
-        czm_inverseModelView3D : {
-            getSize : function() {
-                return 1;
-            },
-
-            getDatatype : function() {
-                return UniformDatatype.FLOAT_MATRIX4;
-            },
-
-            getValue : function(uniformState) {
-                return uniformState.getInverseModelView3D();
-            }
-        },
-
-        /**
-         * An automatic GLSL uniform representing a 4x4 view-projection transformation matrix that
-         * transforms world coordinates to clip coordinates.  Clip coordinates is the
-         * coordinate system for a vertex shader's <code>gl_Position</code> output.
-         * <br /><br />
-         * Like all automatic uniforms, <code>czm_viewProjection</code> does not need to be explicitly declared.
-         * However, it can be explicitly declared when a shader is also used by other applications such
-         * as a third-party authoring tool.
-         *
-         * @alias czm_viewProjection
-         * @glslUniform
-         *
-         * @see UniformState#getViewProjection
-         * @see czm_inverseViewProjection
-         * @see czm_view
-         * @see czm_projection
-         * @see czm_modelViewProjection
-         *
-         * @example
-         * // GLSL declaration
-         * uniform mat4 czm_viewProjection;
-         *
-         * // Example
-         * vec4 gl_Position = czm_viewProjection * czm_model * modelPosition;
-         *
-         * // The above is equivalent to, but more efficient than:
-         * gl_Position = czm_projection * czm_view * czm_model * modelPosition;
-         */
-        czm_viewProjection : {
-            getSize : function() {
-                return 1;
-            },
-
-            getDatatype : function() {
-                return UniformDatatype.FLOAT_MATRIX4;
-            },
-
-            getValue : function(uniformState) {
-                return uniformState.getViewProjection();
-            }
-        },
-
-        /**
-         * An automatic GLSL uniform representing a 4x4 view-projection transformation matrix that
-         * transforms clip coordinates to world coordinates.  Clip coordinates is the
-         * coordinate system for a vertex shader's <code>gl_Position</code> output.
-         * <br /><br />
-         * Like all automatic uniforms, <code>czm_inverseViewProjection</code> does not need to be explicitly declared.
-         * However, it can be explicitly declared when a shader is also used by other applications such
-         * as a third-party authoring tool.
-         *
-         * @alias czm_inverseViewProjection
-         * @glslUniform
-         *
-         * @see UniformState#getInverseViewProjection
-         * @see czm_viewProjection
-         *
-         * @example
-         * // GLSL declaration
-         * uniform mat4 czm_inverseViewProjection;
-         *
-         * // Example
-         * vec4 worldPosition = czm_inverseViewProjection * clipPosition;
-         */
-        czm_inverseViewProjection : {
-            getSize : function() {
-                return 1;
-            },
-
-            getDatatype : function() {
-                return UniformDatatype.FLOAT_MATRIX4;
-            },
-
-            getValue : function(uniformState) {
-                return uniformState.getInverseViewProjection();
-            }
-        },
-
-        /**
-         * An automatic GLSL uniform representing a 4x4 model-view-projection transformation matrix that
-         * transforms model coordinates to clip coordinates.  Clip coordinates is the
-         * coordinate system for a vertex shader's <code>gl_Position</code> output.
-         * <br /><br />
-         * Like all automatic uniforms, <code>czm_modelViewProjection</code> does not need to be explicitly declared.
-         * However, it can be explicitly declared when a shader is also used by other applications such
-         * as a third-party authoring tool.
-         *
-         * @alias czm_modelViewProjection
-         * @glslUniform
-         *
-         * @see UniformState#getModelViewProjection
-         * @see czm_inverseModelViewProjection
-         * @see czm_model
-         * @see czm_view
-         * @see czm_projection
-         * @see czm_modelView
-         * @see czm_viewProjection
-         * @see czm_modelViewInfiniteProjection
-         *
-         * @example
-         * // GLSL declaration
-         * uniform mat4 czm_modelViewProjection;
-         *
-         * // Example
-         * vec4 gl_Position = czm_modelViewProjection * modelPosition;
-         *
-         * // The above is equivalent to, but more efficient than:
-         * gl_Position = czm_projection * czm_view * czm_model * modelPosition;
-         */
-        czm_modelViewProjection : {
-            getSize : function() {
-                return 1;
-            },
-
-            getDatatype : function() {
-                return UniformDatatype.FLOAT_MATRIX4;
-            },
-
-            getValue : function(uniformState) {
-                return uniformState.getModelViewProjection();
-            }
-        },
-
-        /**
-         * An automatic GLSL uniform representing a 4x4 inverse model-view-projection transformation matrix that
-         * transforms clip coordinates to model coordinates.  Clip coordinates is the
-         * coordinate system for a vertex shader's <code>gl_Position</code> output.
-         * <br /><br />
-         * Like all automatic uniforms, <code>czm_inverseModelViewProjection</code> does not need to be explicitly declared.
-         * However, it can be explicitly declared when a shader is also used by other applications such
-         * as a third-party authoring tool.
-         *
-         * @alias czm_inverseModelViewProjection
-         * @glslUniform
-         *
-         * @see UniformState#getModelViewProjection
-         * @see czm_modelViewProjection
-         *
-         * @example
-         * // GLSL declaration
-         * uniform mat4 czm_inverseModelViewProjection;
-         *
-         * // Example
-         * vec4 modelPosition = czm_inverseModelViewProjection * clipPosition;
-         */
-        czm_inverseModelViewProjection : {
-            getSize : function() {
-                return 1;
-            },
-
-            getDatatype : function() {
-                return UniformDatatype.FLOAT_MATRIX4;
-            },
-
-            getValue : function(uniformState) {
-                return uniformState.getInverseModelViewProjection();
-            }
-        },
-
-        /**
-         * An automatic GLSL uniform representing a 4x4 model-view-projection transformation matrix that
-         * transforms model coordinates, relative to the eye, to clip coordinates.  Clip coordinates is the
-         * coordinate system for a vertex shader's <code>gl_Position</code> output.  This is used in
-         * conjunction with {@link czm_translateRelativeToEye}.
-         * <br /><br />
-         * Like all automatic uniforms, <code>czm_modelViewProjectionRelativeToEye</code> does not need to be explicitly declared.
-         * However, it can be explicitly declared when a shader is also used by other applications such
-         * as a third-party authoring tool.
-         *
-         * @alias czm_modelViewProjectionRelativeToEye
-         * @glslUniform
-         *
-         * @example
-         * // GLSL declaration
-         * uniform mat4 czm_modelViewProjectionRelativeToEye;
-         *
-         * // Example
-         * attribute vec3 positionHigh;
-         * attribute vec3 positionLow;
-         *
-         * void main()
-         * {
-         *   vec4 p = czm_translateRelativeToEye(positionHigh, positionLow);
-         *   gl_Position = czm_modelViewProjectionRelativeToEye * p;
-         * }
-         *
-         * @see czm_modelViewRelativeToEye
-         * @see czm_translateRelativeToEye
-         * @see EncodedCartesian3
-         */
-        czm_modelViewProjectionRelativeToEye : {
-            getSize : function() {
-                return 1;
-            },
-
-            getDatatype : function() {
-                return UniformDatatype.FLOAT_MATRIX4;
-            },
-
-            getValue : function(uniformState) {
-                return uniformState.getModelViewProjectionRelativeToEye();
-            }
-        },
-
-        /**
-         * An automatic GLSL uniform representing a 4x4 model-view-projection transformation matrix that
-         * transforms model coordinates to clip coordinates.  Clip coordinates is the
-         * coordinate system for a vertex shader's <code>gl_Position</code> output.  The projection matrix places
-         * the far plane at infinity.  This is useful in algorithms like shadow volumes and GPU ray casting with
-         * proxy geometry to ensure that triangles are not clipped by the far plane.
-         * <br /><br />
-         * Like all automatic uniforms, <code>czm_modelViewInfiniteProjection</code> does not need to be explicitly declared.
-         * However, it can be explicitly declared when a shader is also used by other applications such
-         * as a third-party authoring tool.
-         *
-         * @alias czm_modelViewInfiniteProjection
-         * @glslUniform
-         *
-         * @see UniformState#getModelViewInfiniteProjection
-         * @see czm_model
-         * @see czm_view
-         * @see czm_infiniteProjection
-         * @see czm_modelViewProjection
-         *
-         * @example
-         * // GLSL declaration
-         * uniform mat4 czm_modelViewInfiniteProjection;
-         *
-         * // Example
-         * vec4 gl_Position = czm_modelViewInfiniteProjection * modelPosition;
-         *
-         * // The above is equivalent to, but more efficient than:
-         * gl_Position = czm_infiniteProjection * czm_view * czm_model * modelPosition;
-         */
-        czm_modelViewInfiniteProjection : {
-            getSize : function() {
-                return 1;
-            },
-
-            getDatatype : function() {
-                return UniformDatatype.FLOAT_MATRIX4;
-            },
-
-            getValue : function(uniformState) {
-                return uniformState.getModelViewInfiniteProjection();
-            }
-        },
-
-        /**
-         * An automatic GLSL uniform representing a 3x3 normal transformation matrix that
-         * transforms normal vectors in model coordinates to eye coordinates.
-         * <br /><br />
-         * Positions should be transformed to eye coordinates using {@link czm_modelView} and
-         * normals should be transformed using <code>czm_normal</code>.
-         * <br /><br />
-         * Like all automatic uniforms, <code>czm_normal</code> does not need to be explicitly declared.
-         * However, it can be explicitly declared when a shader is also used by other applications such
-         * as a third-party authoring tool.
-         *
-         * @alias czm_normal
-         * @glslUniform
-         *
-         * @see UniformState#getNormal
-         * @see czm_inverseNormal
-         * @see czm_modelView
-         *
-         * @example
-         * // GLSL declaration
-         * uniform mat3 czm_normal;
-         *
-         * // Example
-         * vec3 eyeNormal = czm_normal * normal;
-         */
-        czm_normal : {
-            getSize : function() {
-                return 1;
-            },
-
-            getDatatype : function() {
-                return UniformDatatype.FLOAT_MATRIX3;
-            },
-
-            getValue : function(uniformState) {
-                return uniformState.getNormal();
-            }
-        },
-
-        /**
-         * An automatic GLSL uniform representing a 3x3 normal transformation matrix that
-         * transforms normal vectors in 3D model coordinates to eye coordinates.
-         * In 3D mode, this is identical to
-         * {@link czm_normal}, but in 2D and Columbus View it represents the normal transformation
-         * matrix as if the camera were at an equivalent location in 3D mode.  This is useful for lighting
-         * 2D and Columbus View in the same way that 3D is lit.
-         * <br /><br />
-         * Positions should be transformed to eye coordinates using {@link czm_modelView3D} and
-         * normals should be transformed using <code>czm_normal3D</code>.
-         * <br /><br />
-         * Like all automatic uniforms, <code>czm_normal3D</code> does not need to be explicitly declared.
-         * However, it can be explicitly declared when a shader is also used by other applications such
-         * as a third-party authoring tool.
-         *
-         * @alias czm_normal3D
-         * @glslUniform
-         *
-         * @see UniformState#getNormal3D
-         * @see czm_normal
-         *
-         * @example
-         * // GLSL declaration
-         * uniform mat3 czm_normal3D;
-         *
-         * // Example
-         * vec3 eyeNormal = czm_normal3D * normal;
-         */
-        czm_normal3D : {
-            getSize : function() {
-                return 1;
-            },
-
-            getDatatype : function() {
-                return UniformDatatype.FLOAT_MATRIX3;
-            },
-
-            getValue : function(uniformState) {
-                return uniformState.getNormal3D();
-            }
-        },
-
-        /**
-         * An automatic GLSL uniform representing a 3x3 normal transformation matrix that
-         * transforms normal vectors in eye coordinates to model coordinates.  This is
-         * the opposite of the transform provided by {@link czm_normal}.
-         * <br /><br />
-         * Like all automatic uniforms, <code>czm_inverseNormal</code> does not need to be explicitly declared.
-         * However, it can be explicitly declared when a shader is also used by other applications such
-         * as a third-party authoring tool.
-         *
-         * @alias czm_inverseNormal
-         * @glslUniform
-         *
-         * @see UniformState#getInverseNormal
-         * @see czm_normal
-         * @see czm_modelView
-         * @see czm_inverseView
-         *
-         * @example
-         * // GLSL declaration
-         * uniform mat3 czm_inverseNormal;
-         *
-         * // Example
-         * vec3 normalMC = czm_inverseNormal * normalEC;
-         */
-        czm_inverseNormal : {
-            getSize : function() {
-                return 1;
-            },
-
-            getDatatype : function() {
-                return UniformDatatype.FLOAT_MATRIX3;
-            },
-
-            getValue : function(uniformState) {
-                return uniformState.getInverseNormal();
-            }
-        },
-
-        /**
-         * An automatic GLSL uniform representing a 3x3 normal transformation matrix that
-         * transforms normal vectors in eye coordinates to 3D model coordinates.  This is
-         * the opposite of the transform provided by {@link czm_normal}.
-         * In 3D mode, this is identical to
-         * {@link czm_inverseNormal}, but in 2D and Columbus View it represents the inverse normal transformation
-         * matrix as if the camera were at an equivalent location in 3D mode.  This is useful for lighting
-         * 2D and Columbus View in the same way that 3D is lit.
-         * <br /><br />
-         * Like all automatic uniforms, <code>czm_inverseNormal3D</code> does not need to be explicitly declared.
-         * However, it can be explicitly declared when a shader is also used by other applications such
-         * as a third-party authoring tool.
-         *
-         * @alias czm_inverseNormal3D
-         * @glslUniform
-         *
-         * @see UniformState#getInverseNormal3D
-         * @see czm_inverseNormal
-         *
-         * @example
-         * // GLSL declaration
-         * uniform mat3 czm_inverseNormal3D;
-         *
-         * // Example
-         * vec3 normalMC = czm_inverseNormal3D * normalEC;
-         */
-        czm_inverseNormal3D : {
-            getSize : function() {
-                return 1;
-            },
-
-            getDatatype : function() {
-                return UniformDatatype.FLOAT_MATRIX3;
-            },
-
-            getValue : function(uniformState) {
-                return uniformState.getInverseNormal3D();
-            }
-        },
-
-        /**
-         * An automatic GLSL uniform containing the near distance (<code>x</code>) and the far distance (<code>y</code>)
-         * of the frustum defined by the camera.  This is the largest possible frustum, not an individual
-         * frustum used for multi-frustum rendering.
-         * <br /><br />
-         * Like all automatic uniforms, <code>czm_entireFrustum</code> does not need to be explicitly declared.
-         * However, it can be explicitly declared when a shader is also used by other applications such
-         * as a third-party authoring tool.
-         *
-         * @alias czm_entireFrustum
-         * @glslUniform
-         *
-         * @see UniformState#getEntireFrustum
-         * @see czm_currentFrustum
-         *
-         * @example
-         * // GLSL declaration
-         * uniform vec2 czm_entireFrustum;
-         *
-         * // Example
-         * float frustumLength = czm_entireFrustum.y - czm_entireFrustum.x;
-         */
-        czm_entireFrustum : {
-            getSize : function() {
-                return 1;
-            },
-
-            getDatatype : function() {
-                return UniformDatatype.FLOAT_VECTOR2;
-            },
-
-            getValue : function(uniformState) {
-                return uniformState.getEntireFrustum();
-            }
-        },
-
-        /**
-         * An automatic GLSL uniform containing height (<code>x</code>) and height squared (<code>y</code>)
-         *  of the eye (camera) in the 2D scene in meters.
-         * <br /><br />
-         * Like all automatic uniforms, <code>czm_eyeHeight2D</code> does not need to be explicitly declared.
-         * However, it can be explicitly declared when a shader is also used by other applications such
-         * as a third-party authoring tool.
-         *
-         * @alias czm_eyeHeight2D
-         * @glslUniform
-         *
-         * @see UniformState#getEyeHeight2D
-         */
-        czm_eyeHeight2D : {
-            getSize : function() {
-                return 1;
-            },
-
-            getDatatype : function() {
-                return UniformDatatype.FLOAT_VECTOR2;
-            },
-
-            getValue : function(uniformState) {
-                return uniformState.getEyeHeight2D();
-            }
-        },
-
-        /**
-         * An automatic GLSL uniform containing the near distance (<code>x</code>) and the far distance (<code>y</code>)
-         * of the frustum defined by the camera.  This is the individual
-         * frustum used for multi-frustum rendering.
-         * <br /><br />
-         * Like all automatic uniforms, <code>czm_currentFrustum</code> does not need to be explicitly declared.
-         * However, it can be explicitly declared when a shader is also used by other applications such
-         * as a third-party authoring tool.
-         *
-         * @alias czm_currentFrustum
-         * @glslUniform
-         *
-         * @see UniformState#getCurrentFrustum
-         * @see czm_entireFrustum
-         *
-         * @example
-         * // GLSL declaration
-         * uniform vec2 czm_currentFrustum;
-         *
-         * // Example
-         * float frustumLength = czm_currentFrustum.y - czm_currentFrustum.x;
-         */
-        czm_currentFrustum : {
-            getSize : function() {
-                return 1;
-            },
-
-            getDatatype : function() {
-                return UniformDatatype.FLOAT_VECTOR2;
-            },
-
-            getValue : function(uniformState) {
-                return uniformState.getCurrentFrustum();
-            }
-        },
-
-        /**
-         * An automatic GLSL uniform representing the size of a pixel in meters at a distance of one meter
-         * from the camera. The pixel size is linearly proportional to the distance from the camera.
-         * <br /><br />
-         * Like all automatic uniforms, <code>czm_pixelSizeInMeters</code> does not need to be explicitly declared.
-         * However, it can be explicitly declared when a shader is also used by other applications such
-         * as a third-party authoring tool.
-         *
-         * @alias czm_pixelSizeInMeters
-         * @glslUniform
-         *
-         * @example
-         * // GLSL declaration
-         * uniform float czm_pixelSizeInMeters;
-         *
-         * // Example: the pixel size at a position in eye coordinates
-         * float pixelSize = czm_pixelSizeInMeters * positionEC.z;
-         */
-        czm_pixelSizeInMeters : {
-            getSize : function() {
-                return 1;
-            },
-
-            getDatatype : function() {
-                return UniformDatatype.FLOAT;
-            },
-
-            getValue : function(uniformState) {
-                return uniformState.getPixelSize();
-            }
-        },
-
-        /**
-         * An automatic GLSL uniform representing the sun position in world coordinates.
-         * <br /><br />
-         * Like all automatic uniforms, <code>czm_sunPositionWC</code> does not need to be explicitly declared.
-         * However, it can be explicitly declared when a shader is also used by other applications such
-         * as a third-party authoring tool.
-         *
-         * @alias czm_sunPositionWC
-         * @glslUniform
-         *
-         * @see UniformState#getSunPositionWC
-         * @see czm_sunPositionColumbusView
-         * @see czm_sunDirectionWC
-         *
-         * @example
-         * // GLSL declaration
-         * uniform vec3 czm_sunPositionWC;
-         */
-        czm_sunPositionWC : {
-            getSize : function() {
-                return 1;
-            },
-
-            getDatatype : function() {
-                return UniformDatatype.FLOAT_VECTOR3;
-            },
-
-            getValue : function(uniformState) {
-                return uniformState.getSunPositionWC();
-            }
-        },
-
-        /**
-         * An automatic GLSL uniform representing the sun position in Columbus view world coordinates.
-         * <br /><br />
-         * Like all automatic uniforms, <code>czm_sunPositionColumbusView</code> does not need to be explicitly declared.
-         * However, it can be explicitly declared when a shader is also used by other applications such
-         * as a third-party authoring tool.
-         *
-         * @alias czm_sunPositionColumbusView
-         * @glslUniform
-         *
-         * @see UniformState#getSunPositionColumbusView
-         * @see czm_sunPositionWC
-         *
-         * @example
-         * // GLSL declaration
-         * uniform vec3 czm_sunPositionColumbusView;
-         */
-        czm_sunPositionColumbusView : {
-            getSize : function() {
-                return 1;
-            },
-
-            getDatatype : function() {
-                return UniformDatatype.FLOAT_VECTOR3;
-            },
-
-            getValue : function(uniformState) {
-                return uniformState.getSunPositionColumbusView();
-            }
-        },
-
-        /**
-         * An automatic GLSL uniform representing the normalized direction to the sun in eye coordinates.
-         * This is commonly used for directional lighting computations.
-         * <br /><br />
-         * Like all automatic uniforms, <code>czm_sunDirectionEC</code> does not need to be explicitly declared.
-         * However, it can be explicitly declared when a shader is also used by other applications such
-         * as a third-party authoring tool.
-         *
-         * @alias czm_sunDirectionEC
-         * @glslUniform
-         *
-         * @see UniformState#getSunDirectionEC
-         * @see czm_moonDirectionEC
-         * @see czm_sunDirectionWC
-         *
-         * @example
-         * // GLSL declaration
-         * uniform vec3 czm_sunDirectionEC;
-         *
-         * // Example
-         * float diffuse = max(dot(czm_sunDirectionEC, normalEC), 0.0);
-         */
-        czm_sunDirectionEC : {
-            getSize : function() {
-                return 1;
-            },
-
-            getDatatype : function() {
-                return UniformDatatype.FLOAT_VECTOR3;
-            },
-
-            getValue : function(uniformState) {
-                return uniformState.getSunDirectionEC();
-            }
-        },
-
-        /**
-         * An automatic GLSL uniform representing the normalized direction to the sun in world coordinates.
-         * This is commonly used for directional lighting computations.
-         * <br /><br />
-         * Like all automatic uniforms, <code>czm_sunDirectionWC</code> does not need to be explicitly declared.
-         * However, it can be explicitly declared when a shader is also used by other applications such
-         * as a third-party authoring tool.
-         *
-         * @alias czm_sunDirectionWC
-         * @glslUniform
-         *
-         * @see UniformState#getSunDirectionWC
-         * @see czm_sunPositionWC
-         * @see czm_sunDirectionEC
-         *
-         * @example
-         * // GLSL declaration
-         * uniform vec3 czm_sunDirectionWC;
-         */
-        czm_sunDirectionWC : {
-            getSize : function() {
-                return 1;
-            },
-
-            getDatatype : function() {
-                return UniformDatatype.FLOAT_VECTOR3;
-            },
-
-            getValue : function(uniformState) {
-                return uniformState.getSunDirectionWC();
-            }
-        },
-
-        /**
-         * An automatic GLSL uniform representing the normalized direction to the moon in eye coordinates.
-         * This is commonly used for directional lighting computations.
-         * <br /><br />
-         * Like all automatic uniforms, <code>czm_moonDirectionEC</code> does not need to be explicitly declared.
-         * However, it can be explicitly declared when a shader is also used by other applications such
-         * as a third-party authoring tool.
-         *
-         * @alias czm_moonDirectionEC
-         * @glslUniform
-         *
-         * @see UniformState#getMoonDirectionEC
-         * @see czm_sunDirectionEC
-         *
-         * @example
-         * // GLSL declaration
-         * uniform vec3 czm_moonDirectionEC;
-         *
-         * // Example
-         * float diffuse = max(dot(czm_moonDirectionEC, normalEC), 0.0);
-         */
-        czm_moonDirectionEC : {
-            getSize : function() {
-                return 1;
-            },
-
-            getDatatype : function() {
-                return UniformDatatype.FLOAT_VECTOR3;
-            },
-
-            getValue : function(uniformState) {
-                return uniformState.getMoonDirectionEC();
-            }
-        },
-
-        /**
-         * An automatic GLSL uniform representing the high bits of the camera position in model
-         * coordinates.  This is used for GPU RTE to eliminate jittering artifacts when rendering
-         * as described in <a href="http://blogs.agi.com/insight3d/index.php/2008/09/03/precisions-precisions/">Precisions, Precisions</a>.
-         * <br /><br />
-         * Like all automatic uniforms, <code>czm_encodedCameraPositionMCHigh</code> does not need to be explicitly declared.
-         * However, it can be explicitly declared when a shader is also used by other applications such
-         * as a third-party authoring tool.
-         *
-         * @alias czm_encodedCameraPositionMCHigh
-         * @glslUniform
-         *
-         * @see czm_encodedCameraPositionMCLow
-         * @see czm_modelViewRelativeToEye
-         * @see czm_modelViewProjectionRelativeToEye
-         *
-         * @example
-         * // GLSL declaration
-         * uniform vec3 czm_encodedCameraPositionMCHigh;
-         */
-        czm_encodedCameraPositionMCHigh : {
-            getSize : function() {
-                return 1;
-            },
-
-            getDatatype : function() {
-                return UniformDatatype.FLOAT_VECTOR3;
-            },
-
-            getValue : function(uniformState) {
-                return uniformState.getEncodedCameraPositionMCHigh();
-            }
-        },
-
-        /**
-         * An automatic GLSL uniform representing the low bits of the camera position in model
-         * coordinates.  This is used for GPU RTE to eliminate jittering artifacts when rendering
-         * as described in <a href="http://blogs.agi.com/insight3d/index.php/2008/09/03/precisions-precisions/">Precisions, Precisions</a>.
-         * <br /><br />
-         * Like all automatic uniforms, <code>czm_encodedCameraPositionMCHigh</code> does not need to be explicitly declared.
-         * However, it can be explicitly declared when a shader is also used by other applications such
-         * as a third-party authoring tool.
-         *
-         * @alias czm_encodedCameraPositionMCLow
-         * @glslUniform
-         *
-         * @see czm_encodedCameraPositionMCHigh
-         * @see czm_modelViewRelativeToEye
-         * @see czm_modelViewProjectionRelativeToEye
-         *
-         * @example
-         * // GLSL declaration
-         * uniform vec3 czm_encodedCameraPositionMCLow;
-         */
-        czm_encodedCameraPositionMCLow : {
-            getSize : function() {
-                return 1;
-            },
-
-            getDatatype : function() {
-                return UniformDatatype.FLOAT_VECTOR3;
-            },
-
-            getValue : function(uniformState) {
-                return uniformState.getEncodedCameraPositionMCLow();
-            }
-        },
-
-        /**
-         * An automatic GLSL uniform representing the position of the viewer (camera) in world coordinates.
-         * <br /><br />
-         * Like all automatic uniforms, <code>czm_sunDirectionWC</code> does not need to be explicitly declared.
-         * However, it can be explicitly declared when a shader is also used by other applications such
-         * as a third-party authoring tool.
-         *
-         * @alias czm_viewerPositionWC
-         * @glslUniform
-         *
-         * @example
-         * // GLSL declaration
-         * uniform vec3 czm_viewerPositionWC;
-         */
-        czm_viewerPositionWC : {
-            getSize : function() {
-                return 1;
-            },
-
-            getDatatype : function() {
-                return UniformDatatype.FLOAT_VECTOR3;
-            },
-
-            getValue : function(uniformState) {
-                return uniformState.getInverseView().getTranslation();
-            }
-        },
-
-        /**
-         * An automatic GLSL uniform representing the frame number. This uniform is automatically incremented
-         * every frame.
-         * <br /><br />
-         * Like all automatic uniforms, <code>czm_frameNumber</code> does not need to be explicitly declared.
-         * However, it can be explicitly declared when a shader is also used by other applications such
-         * as a third-party authoring tool.
-         *
-         * @alias czm_frameNumber
-         * @glslUniform
-         *
-         * @example
-         * // GLSL declaration
-         * uniform float czm_frameNumber;
-         */
-        czm_frameNumber : {
-            getSize : function() {
-                return 1;
-            },
-
-            getDatatype : function() {
-                return UniformDatatype.FLOAT;
-            },
-
-            getValue : function(uniformState) {
-                return uniformState.getFrameState().frameNumber;
-            }
-        },
-
-        /**
-         * An automatic GLSL uniform representing the current morph transition time between
-         * 2D/Columbus View and 3D, with 0.0 being 2D or Columbus View and 1.0 being 3D.
-         * <br /><br />
-         * Like all automatic uniforms, <code>czm_morphTime</code> does not need to be explicitly declared.
-         * However, it can be explicitly declared when a shader is also used by other applications such
-         * as a third-party authoring tool.
-         *
-         * @alias czm_morphTime
-         * @glslUniform
-         *
-         * @example
-         * // GLSL declaration
-         * uniform float czm_morphTime;
-         *
-         * // Example
-         * vec4 p = czm_columbusViewMorph(position2D, position3D, czm_morphTime);
-         */
-        czm_morphTime : {
-            getSize : function() {
-                return 1;
-            },
-
-            getDatatype : function() {
-                return UniformDatatype.FLOAT;
-            },
-
-            getValue : function(uniformState) {
-                return uniformState.getFrameState().morphTime;
-            }
-        },
-
-        /**
-         * An automatic GLSL uniform representing the current {@link SceneMode} enumeration, expressed
-         * as a float.
-         * <br /><br />
-         * Like all automatic uniforms, <code>czm_sceneMode</code> does not need to be explicitly declared.
-         * However, it can be explicitly declared when a shader is also used by other applications such
-         * as a third-party authoring tool.
-         *
-         * @alias czm_sceneMode
-         * @glslUniform
-         *
-         * @see czm_sceneMode2D
-         * @see czm_sceneModeColumbusView
-         * @see czm_sceneMode3D
-         * @see czm_sceneModeMorphing
-         *
-         * @example
-         * // GLSL declaration
-         * uniform float czm_sceneMode;
-         *
-         * // Example
-         * if (czm_sceneMode == czm_sceneMode2D)
-         * {
-         *     eyeHeightSq = czm_eyeHeight2D.y;
-         * }
-         */
-        czm_sceneMode : {
-            getSize : function() {
-                return 1;
-            },
-
-            getDatatype : function() {
-                return UniformDatatype.FLOAT;
-            },
-
-            getValue : function(uniformState) {
-                return uniformState.getFrameState().mode.value;
-            }
-        },
-
-        /**
-         * An automatic GLSL uniform representing a 3x3 rotation matrix that transforms
-         * from True Equator Mean Equinox (TEME) axes to the pseudo-fixed axes at the current scene time.
-         * <br /><br />
-         * Like all automatic uniforms, <code>czm_temeToPseudoFixed</code> does not need to be explicitly declared.
-         * However, it can be explicitly declared when a shader is also used by other applications such
-         * as a third-party authoring tool.
-         *
-         * @alias czm_temeToPseudoFixed
-         * @glslUniform
-         *
-         * @see UniformState#getTemeToPseudoFixedMatrix
-         * @see Transforms.computeTemeToPseudoFixedMatrix
-         *
-         * @example
-         * // GLSL declaration
-         * uniform mat3 czm_temeToPseudoFixed;
-         *
-         * // Example
-         * vec3 pseudoFixed = czm_temeToPseudoFixed * teme;
-         */
-        czm_temeToPseudoFixed : {
-            getSize : function() {
-                return 1;
-            },
-
-            getDatatype : function() {
-                return UniformDatatype.FLOAT_MATRIX3;
-            },
-
-            getValue : function(uniformState) {
-                return uniformState.getTemeToPseudoFixedMatrix();
-            }
-        }
-    };
-
-=======
->>>>>>> 099b75d5
     function getUniformDatatype(gl, activeUniformType) {
         switch (activeUniformType) {
         case gl.FLOAT:
