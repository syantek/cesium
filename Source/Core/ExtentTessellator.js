--- conflicted
+++ resolved
@@ -286,15 +286,11 @@
 
         ExtentTessellator.computeVertices(computeVerticesDescription);
 
-<<<<<<< HEAD
-        var mesh = new Geometry({
-=======
         if (indices.length === 0) {
             return undefined;
         }
 
-        var mesh = {
->>>>>>> 02ada190
+        var mesh = new Geometry({
             attributes : {},
             indexLists : [new GeometryIndices({
                 primitiveType : PrimitiveType.TRIANGLES,
