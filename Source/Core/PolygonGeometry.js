/*global define*/
define([
        './BoundingRectangle',
        './BoundingSphere',
        './Cartesian2',
        './Cartesian3',
        './ComponentDatatype',
        './defaultValue',
        './defined',
        './DeveloperError',
        './Ellipsoid',
        './EllipsoidTangentPlane',
        './Geometry',
        './GeometryAttribute',
        './GeometryAttributes',
        './GeometryInstance',
        './GeometryPipeline',
        './IndexDatatype',
        './Math',
        './Matrix3',
        './PolygonGeometryLibrary',
        './PolygonPipeline',
        './Quaternion',
        './VertexFormat',
        './WindingOrder'
    ], function(
        BoundingRectangle,
        BoundingSphere,
        Cartesian2,
        Cartesian3,
        ComponentDatatype,
        defaultValue,
        defined,
        DeveloperError,
        Ellipsoid,
        EllipsoidTangentPlane,
        Geometry,
        GeometryAttribute,
        GeometryAttributes,
        GeometryInstance,
        GeometryPipeline,
        IndexDatatype,
        CesiumMath,
        Matrix3,
        PolygonGeometryLibrary,
        PolygonPipeline,
        Quaternion,
        VertexFormat,
        WindingOrder) {
    "use strict";

    var computeBoundingRectangleCartesian2 = new Cartesian2();
    var computeBoundingRectangleCartesian3 = new Cartesian3();
    var computeBoundingRectangleQuaternion = new Quaternion();
    var computeBoundingRectangleMatrix3 = new Matrix3();

    function computeBoundingRectangle(tangentPlane, positions, angle, result) {
        var rotation = Quaternion.fromAxisAngle(tangentPlane._plane.normal, angle, computeBoundingRectangleQuaternion);
        var textureMatrix = Matrix3.fromQuaternion(rotation, computeBoundingRectangleMatrix3);

        var minX = Number.POSITIVE_INFINITY;
        var maxX = Number.NEGATIVE_INFINITY;
        var minY = Number.POSITIVE_INFINITY;
        var maxY = Number.NEGATIVE_INFINITY;

        var length = positions.length;
        for ( var i = 0; i < length; ++i) {
            var p = Cartesian3.clone(positions[i], computeBoundingRectangleCartesian3);
            Matrix3.multiplyByVector(textureMatrix, p, p);
            var st = tangentPlane.projectPointOntoPlane(p, computeBoundingRectangleCartesian2);

            if (defined(st)) {
                minX = Math.min(minX, st.x);
                maxX = Math.max(maxX, st.x);

                minY = Math.min(minY, st.y);
                maxY = Math.max(maxY, st.y);
            }
        }

        result.x = minX;
        result.y = minY;
        result.width = maxX - minX;
        result.height = maxY - minY;
        return result;
    }

    var scratchBoundingRectangle = new BoundingRectangle();
    var scratchPosition = new Cartesian3();
    var scratchNormal = new Cartesian3();
    var scratchTangent = new Cartesian3();
    var scratchBinormal = new Cartesian3();
    var p1Scratch = new Cartesian3();
    var p2Scratch = new Cartesian3();

    var appendTextureCoordinatesOrigin = new Cartesian2();
    var appendTextureCoordinatesCartesian2 = new Cartesian2();
    var appendTextureCoordinatesCartesian3 = new Cartesian3();
    var appendTextureCoordinatesQuaternion = new Quaternion();
    var appendTextureCoordinatesMatrix3 = new Matrix3();

    function computeAttributes(vertexFormat, geometry, outerPositions, ellipsoid, stRotation, bottom, wall) {
        if (vertexFormat.st || vertexFormat.normal || vertexFormat.tangent || vertexFormat.binormal) {
            // PERFORMANCE_IDEA: Compute before subdivision, then just interpolate during subdivision.
            // PERFORMANCE_IDEA: Compute with createGeometryFromPositions() for fast path when there's no holes.
            var tangentPlane = EllipsoidTangentPlane.fromPoints(outerPositions, ellipsoid);
            var boundingRectangle = computeBoundingRectangle(tangentPlane, outerPositions, stRotation, scratchBoundingRectangle);

            var origin = appendTextureCoordinatesOrigin;
            origin.x = boundingRectangle.x;
            origin.y = boundingRectangle.y;

            var flatPositions = geometry.attributes.position.values;
            var length = flatPositions.length;

            var textureCoordinates = vertexFormat.st ? new Float32Array(2 * (length / 3)) : undefined;
            var normals = vertexFormat.normal ? new Float32Array(length) : undefined;
            var tangents = vertexFormat.tangent ? new Float32Array(length) : undefined;
            var binormals = vertexFormat.binormal ? new Float32Array(length) : undefined;

            var textureCoordIndex = 0;
            var attrIndex = 0;

            var normal = scratchNormal;
            var tangent = scratchTangent;
            var binormal = scratchBinormal;
            var recomputeNormal = true;

            var rotation = Quaternion.fromAxisAngle(tangentPlane._plane.normal, stRotation, appendTextureCoordinatesQuaternion);
            var textureMatrix = Matrix3.fromQuaternion(rotation, appendTextureCoordinatesMatrix3);

            var bottomOffset = length / 2;
            var bottomOffset2 = length / 3;

            if (bottom) {
                length /= 2;
            }

            for ( var i = 0; i < length; i += 3) {
                var position = Cartesian3.fromArray(flatPositions, i, appendTextureCoordinatesCartesian3);

                if (vertexFormat.st) {
                    var p = Matrix3.multiplyByVector(textureMatrix, position, scratchPosition);
                    var st = tangentPlane.projectPointOntoPlane(p, appendTextureCoordinatesCartesian2);
                    Cartesian2.subtract(st, origin, st);

                    if (bottom) {
                        textureCoordinates[textureCoordIndex + bottomOffset2] = st.x / boundingRectangle.width;
                        textureCoordinates[textureCoordIndex + 1 + bottomOffset2] = st.y / boundingRectangle.height;
                    }

                    textureCoordinates[textureCoordIndex] = st.x / boundingRectangle.width;
                    textureCoordinates[textureCoordIndex + 1] = st.y / boundingRectangle.height;

                    textureCoordIndex += 2;
                }

                if (vertexFormat.normal || vertexFormat.tangent || vertexFormat.binormal) {
                    var attrIndex1 = attrIndex + 1;
                    var attrIndex2 = attrIndex + 2;

                    if (wall) {
                        if (i + 3 < length) {
                            var p1 = Cartesian3.fromArray(flatPositions, i + 3, p1Scratch);

                            if (recomputeNormal) {
                                var p2 = Cartesian3.fromArray(flatPositions, i + length, p2Scratch);
                                Cartesian3.subtract(p1, position, p1);
                                Cartesian3.subtract(p2, position, p2);
                                normal = Cartesian3.normalize(Cartesian3.cross(p2, p1, normal), normal);
                                recomputeNormal = false;
                            }

                            if (Cartesian3.equalsEpsilon(p1, position, CesiumMath.EPSILON10)) { // if we've reached a corner
                                recomputeNormal = true;
                            }
                        }

                        if (vertexFormat.tangent || vertexFormat.binormal) {
                            binormal = ellipsoid.geodeticSurfaceNormal(position, binormal);
                            if (vertexFormat.tangent) {
                                tangent = Cartesian3.normalize(Cartesian3.cross(binormal, normal, tangent), tangent);
                            }
                        }

                    } else {
                        normal = ellipsoid.geodeticSurfaceNormal(position, normal);
                        if (vertexFormat.tangent || vertexFormat.binormal) {
                            tangent = Cartesian3.cross(Cartesian3.UNIT_Z, normal, tangent);
                            tangent = Cartesian3.normalize(Matrix3.multiplyByVector(textureMatrix, tangent, tangent), tangent);
                            if (vertexFormat.binormal) {
                                binormal = Cartesian3.normalize(Cartesian3.cross(normal, tangent, binormal), binormal);
                            }
                        }
                    }

                    if (vertexFormat.normal) {
                        if (bottom && !wall) {
                            normals[attrIndex + bottomOffset] = -normal.x;
                            normals[attrIndex1 + bottomOffset] = -normal.y;
                            normals[attrIndex2 + bottomOffset] = -normal.z;
                        } else {
                            normals[attrIndex + bottomOffset] = normal.x;
                            normals[attrIndex1 + bottomOffset] = normal.y;
                            normals[attrIndex2 + bottomOffset] = normal.z;
                        }

                        normals[attrIndex] = normal.x;
                        normals[attrIndex1] = normal.y;
                        normals[attrIndex2] = normal.z;
                    }

                    if (vertexFormat.tangent) {
                        if (bottom && !wall) {
                            tangents[attrIndex + bottomOffset] = -tangent.x;
                            tangents[attrIndex1 + bottomOffset] = -tangent.y;
                            tangents[attrIndex2 + bottomOffset] = -tangent.z;
                        } else {
                            tangents[attrIndex + bottomOffset] = tangent.x;
                            tangents[attrIndex1 + bottomOffset] = tangent.y;
                            tangents[attrIndex2 + bottomOffset] = tangent.z;
                        }

                        tangents[attrIndex] = tangent.x;
                        tangents[attrIndex1] = tangent.y;
                        tangents[attrIndex2] = tangent.z;
                    }

                    if (vertexFormat.binormal) {
                        if (bottom) {
                            binormals[attrIndex + bottomOffset] = binormal.x;
                            binormals[attrIndex1 + bottomOffset] = binormal.y;
                            binormals[attrIndex2 + bottomOffset] = binormal.z;
                        }

                        binormals[attrIndex] = binormal.x;
                        binormals[attrIndex1] = binormal.y;
                        binormals[attrIndex2] = binormal.z;
                    }
                    attrIndex += 3;
                }
            }

            if (vertexFormat.st) {
                geometry.attributes.st = new GeometryAttribute({
                    componentDatatype : ComponentDatatype.FLOAT,
                    componentsPerAttribute : 2,
                    values : textureCoordinates
                });
            }

            if (vertexFormat.normal) {
                geometry.attributes.normal = new GeometryAttribute({
                    componentDatatype : ComponentDatatype.FLOAT,
                    componentsPerAttribute : 3,
                    values : normals
                });
            }

            if (vertexFormat.tangent) {
                geometry.attributes.tangent = new GeometryAttribute({
                    componentDatatype : ComponentDatatype.FLOAT,
                    componentsPerAttribute : 3,
                    values : tangents
                });
            }

            if (vertexFormat.binormal) {
                geometry.attributes.binormal = new GeometryAttribute({
                    componentDatatype : ComponentDatatype.FLOAT,
                    componentsPerAttribute : 3,
                    values : binormals
                });
            }
        }
        return geometry;
    }

    var createGeometryFromPositionsExtrudedPositions = [];

    function createGeometryFromPositionsExtruded(ellipsoid, positions, granularity, hierarchy, perPositionHeight) {
        var topGeo = PolygonGeometryLibrary.createGeometryFromPositions(ellipsoid, positions, granularity, perPositionHeight);

        var edgePoints = topGeo.attributes.position.values;
        var indices = topGeo.indices;

        var topBottomPositions = edgePoints.concat(edgePoints);
        var numPositions = topBottomPositions.length / 3;

        var newIndices = IndexDatatype.createTypedArray(numPositions, indices.length * 2);
        newIndices.set(indices);
        var ilength = indices.length;

        var i;
        var length = numPositions / 2;

        for (i = 0; i < ilength; i += 3) {
            var i0 = newIndices[i] + length;
            var i1 = newIndices[i + 1] + length;
            var i2 = newIndices[i + 2] + length;

            newIndices[i + ilength] = i2;
            newIndices[i + 1 + ilength] = i1;
            newIndices[i + 2 + ilength] = i0;
        }

        var topAndBottomGeo = new Geometry({
            attributes : new GeometryAttributes({
                position : new GeometryAttribute({
                    componentDatatype : ComponentDatatype.DOUBLE,
                    componentsPerAttribute : 3,
                    values : topBottomPositions
                })
            }),
            indices : newIndices,
            primitiveType : topGeo.primitiveType
        });

        var geos = {
            topAndBottom : new GeometryInstance({
                geometry : topAndBottomGeo
            }),
            walls : []
        };

        var outerRing = hierarchy.outerRing;
        var tangentPlane = EllipsoidTangentPlane.fromPoints(outerRing, ellipsoid);
        var positions2D = tangentPlane.projectPointsOntoPlane(outerRing, createGeometryFromPositionsExtrudedPositions);

        var windingOrder = PolygonPipeline.computeWindingOrder2D(positions2D);
        if (windingOrder === WindingOrder.CLOCKWISE) {
            outerRing = outerRing.slice().reverse();
        }

        var wallGeo = PolygonGeometryLibrary.computeWallGeometry(outerRing, ellipsoid, granularity, perPositionHeight);
        geos.walls.push(new GeometryInstance({
            geometry : wallGeo
        }));

        var holes = hierarchy.holes;
        for (i = 0; i < holes.length; i++) {
            var hole = holes[i];

            tangentPlane = EllipsoidTangentPlane.fromPoints(hole, ellipsoid);
            positions2D = tangentPlane.projectPointsOntoPlane(hole, createGeometryFromPositionsExtrudedPositions);

            windingOrder = PolygonPipeline.computeWindingOrder2D(positions2D);
            if (windingOrder === WindingOrder.COUNTER_CLOCKWISE) {
                hole = hole.slice().reverse();
            }

            wallGeo = PolygonGeometryLibrary.computeWallGeometry(hole, ellipsoid, granularity);
            geos.walls.push(new GeometryInstance({
                geometry : wallGeo
            }));
        }

        return geos;
    }

    /**
     * A description of a polygon on the ellipsoid. The polygon is defined by a polygon hierarchy. Polygon geometry can be rendered with both {@link Primitive} and {@link GroundPrimitive}.
     *
     * @alias PolygonGeometry
     * @constructor
     *
     * @param {Object} options Object with the following properties:
     * @param {PolygonHierarchy} options.polygonHierarchy A polygon hierarchy that can include holes.
     * @param {Number} [options.height=0.0] The height of the polygon.
     * @param {Number} [options.extrudedHeight] The height of the polygon.
     * @param {VertexFormat} [options.vertexFormat=VertexFormat.DEFAULT] The vertex attributes to be computed.
     * @param {Number} [options.stRotation=0.0] The rotation of the texture coordinates, in radians. A positive rotation is counter-clockwise.
     * @param {Ellipsoid} [options.ellipsoid=Ellipsoid.WGS84] The ellipsoid to be used as a reference.
     * @param {Number} [options.granularity=CesiumMath.RADIANS_PER_DEGREE] The distance, in radians, between each latitude and longitude. Determines the number of positions in the buffer.
     * @param {Boolean} [options.perPositionHeight=false] Use the height of options.positions for each position instead of using options.height to determine the height.
     *
     * @see PolygonGeometry#createGeometry
     * @see PolygonGeometry#fromPositions
     *
     * @demo {@link http://cesiumjs.org/Cesium/Apps/Sandcastle/index.html?src=Polygon.html|Cesium Sandcastle Polygon Demo}
     *
     * @example
     * // 1. create a polygon from points
     * var polygon = new Cesium.PolygonGeometry({
     *   polygonHierarchy : {
     *     positions : Cesium.Cartesian3.fromDegreesArray([
     *       -72.0, 40.0,
     *       -70.0, 35.0,
     *       -75.0, 30.0,
     *       -70.0, 30.0,
     *       -68.0, 40.0
     *     ])
     *   }
     * });
     * var geometry = Cesium.PolygonGeometry.createGeometry(polygon);
     *
     * // 2. create a nested polygon with holes
     * var polygonWithHole = new Cesium.PolygonGeometry({
     *   polygonHierarchy : {
     *     positions : Cesium.Cartesian3.fromDegreesArray([
     *       -109.0, 30.0,
     *       -95.0, 30.0,
     *       -95.0, 40.0,
     *       -109.0, 40.0
     *     ]),
     *     holes : [{
     *       positions : Cesium.Cartesian3.fromDegreesArray([
     *         -107.0, 31.0,
     *         -107.0, 39.0,
     *         -97.0, 39.0,
     *         -97.0, 31.0
     *       ]),
     *       holes : [{
     *         positions : Cesium.Cartesian3.fromDegreesArray([
     *           -105.0, 33.0,
     *           -99.0, 33.0,
     *           -99.0, 37.0,
     *           -105.0, 37.0
     *         ]),
     *         holes : [{
     *           positions : Cesium.Cartesian3.fromDegreesArray([
     *             -103.0, 34.0,
     *             -101.0, 34.0,
     *             -101.0, 36.0,
     *             -103.0, 36.0
     *           ])
     *         }]
     *       }]
     *     }]
     *   }
     * });
     * var geometry = Cesium.PolygonGeometry.createGeometry(polygonWithHole);
     *
     * // 3. create extruded polygon
     * var extrudedPolygon = new Cesium.PolygonGeometry({
     *   polygonHierarchy : {
     *     positions : Cesium.Cartesian3.fromDegreesArray([
     *       -72.0, 40.0,
     *       -70.0, 35.0,
     *       -75.0, 30.0,
     *       -70.0, 30.0,
     *       -68.0, 40.0
     *     ]),
     *     extrudedHeight: 300000
     *   }
     * });
     * var geometry = Cesium.PolygonGeometry.createGeometry(extrudedPolygon);
     */
    var PolygonGeometry = function(options) {
        //>>includeStart('debug', pragmas.debug);
        if (!defined(options) || !defined(options.polygonHierarchy)) {
            throw new DeveloperError('options.polygonHierarchy is required.');
        }
        //>>includeEnd('debug');

        var polygonHierarchy = options.polygonHierarchy;
        var vertexFormat = defaultValue(options.vertexFormat, VertexFormat.DEFAULT);
        var ellipsoid = defaultValue(options.ellipsoid, Ellipsoid.WGS84);
        var granularity = defaultValue(options.granularity, CesiumMath.RADIANS_PER_DEGREE);
        var stRotation = defaultValue(options.stRotation, 0.0);
        var height = defaultValue(options.height, 0.0);
        var perPositionHeight = defaultValue(options.perPositionHeight, false);

        var extrudedHeight = options.extrudedHeight;
        var extrude = defined(extrudedHeight);
        if (extrude && !perPositionHeight) {
            var h = extrudedHeight;
            extrudedHeight = Math.min(h, height);
            height = Math.max(h, height);
        }

        this._vertexFormat = VertexFormat.clone(vertexFormat);
        this._ellipsoid = Ellipsoid.clone(ellipsoid);
        this._granularity = granularity;
        this._stRotation = stRotation;
        this._height = height;
        this._extrudedHeight = defaultValue(extrudedHeight, 0.0);
        this._extrude = extrude;
        this._polygonHierarchy = polygonHierarchy;
        this._perPositionHeight = perPositionHeight;
        this._workerName = 'createPolygonGeometry';

        /**
         * The number of elements used to pack the object into an array.
         * @type {Number}
         */
        this.packedLength = PolygonGeometryLibrary.computeHierarchyPackedLength(polygonHierarchy) + Ellipsoid.packedLength + VertexFormat.packedLength + 7;
    };

    /**
     * A description of a polygon from an array of positions. Polygon geometry can be rendered with both {@link Primitive} and {@link GroundPrimitive}.
     *
     * @param {Object} options Object with the following properties:
     * @param {Cartesian3[]} options.positions An array of positions that defined the corner points of the polygon.
     * @param {Number} [options.height=0.0] The height of the polygon.
     * @param {Number} [options.extrudedHeight] The height of the polygon extrusion.
     * @param {VertexFormat} [options.vertexFormat=VertexFormat.DEFAULT] The vertex attributes to be computed.
     * @param {Number} [options.stRotation=0.0] The rotation of the texture coordiantes, in radians. A positive rotation is counter-clockwise.
     * @param {Ellipsoid} [options.ellipsoid=Ellipsoid.WGS84] The ellipsoid to be used as a reference.
     * @param {Number} [options.granularity=CesiumMath.RADIANS_PER_DEGREE] The distance, in radians, between each latitude and longitude. Determines the number of positions in the buffer.
     * @param {Boolean} [options.perPositionHeight=false] Use the height of options.positions for each position instead of using options.height to determine the height.
     * @returns {PolygonGeometry}
     *
     * @see PolygonGeometry#createGeometry
     *
     * @example
     * // create a polygon from points
     * var polygon = Cesium.PolygonGeometry.fromPositions({
     *   positions : Cesium.Cartesian3.fromDegreesArray([
     *     -72.0, 40.0,
     *     -70.0, 35.0,
     *     -75.0, 30.0,
     *     -70.0, 30.0,
     *     -68.0, 40.0
     *   ])
     * });
     * var geometry = Cesium.PolygonGeometry.createGeometry(polygon);
     */
    PolygonGeometry.fromPositions = function(options) {
        options = defaultValue(options, defaultValue.EMPTY_OBJECT);

        //>>includeStart('debug', pragmas.debug);
        if (!defined(options.positions)) {
            throw new DeveloperError('options.positions is required.');
        }
        //>>includeEnd('debug');

        var newOptions = {
            polygonHierarchy : {
                positions : options.positions
            },
            height : options.height,
            extrudedHeight : options.extrudedHeight,
            vertexFormat : options.vertexFormat,
            stRotation : options.stRotation,
            ellipsoid : options.ellipsoid,
            granularity : options.granularity,
            perPositionHeight : options.perPositionHeight
        };
        return new PolygonGeometry(newOptions);
    };

    /**
     * Stores the provided instance into the provided array.
     * @function
     *
     * @param {PolygonGeometry} value The value to pack.
     * @param {Number[]} array The array to pack into.
     * @param {Number} [startingIndex=0] The index into the array at which to start packing the elements.
     */
    PolygonGeometry.pack = function(value, array, startingIndex) {
        //>>includeStart('debug', pragmas.debug);
        if (!defined(value)) {
            throw new DeveloperError('value is required');
        }
        if (!defined(array)) {
            throw new DeveloperError('array is required');
        }
        //>>includeEnd('debug');

        startingIndex = defaultValue(startingIndex, 0);

        startingIndex = PolygonGeometryLibrary.packPolygonHierarchy(value._polygonHierarchy, array, startingIndex);

        Ellipsoid.pack(value._ellipsoid, array, startingIndex);
        startingIndex += Ellipsoid.packedLength;

        VertexFormat.pack(value._vertexFormat, array, startingIndex);
        startingIndex += VertexFormat.packedLength;

        array[startingIndex++] = value._height;
        array[startingIndex++] = value._extrudedHeight;
        array[startingIndex++] = value._granularity;
        array[startingIndex++] = value._stRotation;
        array[startingIndex++] = value._extrude ? 1.0 : 0.0;
        array[startingIndex++] = value._perPositionHeight ? 1.0 : 0.0;
        array[startingIndex] = value.packedLength;
    };

    var scratchEllipsoid = Ellipsoid.clone(Ellipsoid.UNIT_SPHERE);
    var scratchVertexFormat = new VertexFormat();

    //Only used to avoid inaability to default construct.
    var dummyOptions = {
        polygonHierarchy : {}
    };

    /**
     * Retrieves an instance from a packed array.
     *
     * @param {Number[]} array The packed array.
     * @param {Number} [startingIndex=0] The starting index of the element to be unpacked.
     * @param {PolygonGeometry} [result] The object into which to store the result.
     */
    PolygonGeometry.unpack = function(array, startingIndex, result) {
        //>>includeStart('debug', pragmas.debug);
        if (!defined(array)) {
            throw new DeveloperError('array is required');
        }
        //>>includeEnd('debug');

        startingIndex = defaultValue(startingIndex, 0);

        var polygonHierarchy = PolygonGeometryLibrary.unpackPolygonHierarchy(array, startingIndex);
        startingIndex = polygonHierarchy.startingIndex;
        delete polygonHierarchy.startingIndex;

        var ellipsoid = Ellipsoid.unpack(array, startingIndex, scratchEllipsoid);
        startingIndex += Ellipsoid.packedLength;

        var vertexFormat = VertexFormat.unpack(array, startingIndex, scratchVertexFormat);
        startingIndex += VertexFormat.packedLength;

        var height = array[startingIndex++];
        var extrudedHeight = array[startingIndex++];
        var granularity = array[startingIndex++];
        var stRotation = array[startingIndex++];
        var extrude = array[startingIndex++] === 1.0;
        var perPositionHeight = array[startingIndex++] === 1.0;
        var packedLength = array[startingIndex];

        if (!defined(result)) {
            result = new PolygonGeometry(dummyOptions);
        }

        result._polygonHierarchy = polygonHierarchy;
        result._ellipsoid = Ellipsoid.clone(ellipsoid, result._ellipsoid);
        result._vertexFormat = VertexFormat.clone(vertexFormat, result._vertexFormat);
        result._height = height;
        result._extrudedHeight = extrudedHeight;
        result._granularity = granularity;
        result._stRotation = stRotation;
        result._extrude = extrude;
        result._perPositionHeight = perPositionHeight;
        result.packedLength = packedLength;
        return result;
    };

    /**
     * Computes the geometric representation of a polygon, including its vertices, indices, and a bounding sphere.
     *
     * @param {PolygonGeometry} polygonGeometry A description of the polygon.
     * @returns {Geometry|undefined} The computed vertices and indices.
     */
    PolygonGeometry.createGeometry = function(polygonGeometry) {
        var vertexFormat = polygonGeometry._vertexFormat;
        var ellipsoid = polygonGeometry._ellipsoid;
        var granularity = polygonGeometry._granularity;
        var stRotation = polygonGeometry._stRotation;
        var height = polygonGeometry._height;
        var extrudedHeight = polygonGeometry._extrudedHeight;
        var extrude = polygonGeometry._extrude;
        var polygonHierarchy = polygonGeometry._polygonHierarchy;
        var perPositionHeight = polygonGeometry._perPositionHeight;

        var walls;
        var topAndBottom;
        var outerPositions;

        var results = PolygonGeometryLibrary.polygonsFromHierarchy(polygonHierarchy);
        var hierarchy = results.hierarchy;
        var polygons = results.polygons;

        if (polygons.length === 0) {
            return undefined;
        }

        outerPositions = polygons[0];

        var geometry;
        var geometries = [];
        var i;

        if (extrude) {
            for (i = 0; i < polygons.length; i++) {
                geometry = createGeometryFromPositionsExtruded(ellipsoid, polygons[i], granularity, hierarchy[i], perPositionHeight);
                topAndBottom = geometry.topAndBottom;
                topAndBottom.geometry = PolygonGeometryLibrary.scaleToGeodeticHeightExtruded(topAndBottom.geometry, height, extrudedHeight, ellipsoid, perPositionHeight);
                topAndBottom.geometry = computeAttributes(vertexFormat, topAndBottom.geometry, outerPositions, ellipsoid, stRotation, true, false);
                geometries.push(topAndBottom);

                walls = geometry.walls;
                for ( var k = 0; k < walls.length; k++) {
                    var wall = walls[k];
                    wall.geometry = PolygonGeometryLibrary.scaleToGeodeticHeightExtruded(wall.geometry, height, extrudedHeight, ellipsoid, perPositionHeight);
                    wall.geometry = computeAttributes(vertexFormat, wall.geometry, outerPositions, ellipsoid, stRotation, true, true);
                    geometries.push(wall);
                }
            }
        } else {
            for (i = 0; i < polygons.length; i++) {
                geometry = new GeometryInstance({
                    geometry : PolygonGeometryLibrary.createGeometryFromPositions(ellipsoid, polygons[i], granularity, perPositionHeight)
                });
                geometry.geometry = PolygonPipeline.scaleToGeodeticHeight(geometry.geometry, height, ellipsoid, !perPositionHeight);
                geometry.geometry = computeAttributes(vertexFormat, geometry.geometry, outerPositions, ellipsoid, stRotation, false, false);
                geometries.push(geometry);
            }
        }

        geometry = GeometryPipeline.combineInstances(geometries)[0];
        geometry.attributes.position.values = new Float64Array(geometry.attributes.position.values);
        geometry.indices = IndexDatatype.createTypedArray(geometry.attributes.position.values.length / 3, geometry.indices);

        var attributes = geometry.attributes;
        var boundingSphere = BoundingSphere.fromVertices(attributes.position.values);

        if (!vertexFormat.position) {
            delete attributes.position;
        }

        return new Geometry({
            attributes : attributes,
            indices : geometry.indices,
            primitiveType : geometry.primitiveType,
            boundingSphere : boundingSphere
        });
    };

<<<<<<< HEAD
    PolygonGeometry._createShadowVolume = function(polygonGeometry, minHeightFunc, maxHeightFunc) {
=======
    /**
     * @private
     */
    PolygonGeometry.createShadowVolume = function(polygonGeometry, minHeightFunc, maxHeightFunc) {
>>>>>>> 7b7ae945
        var granularity = polygonGeometry._granularity;
        var ellipsoid = polygonGeometry._ellipsoid;

        var minHeight = minHeightFunc(granularity, ellipsoid);
        var maxHeight = maxHeightFunc(granularity, ellipsoid);

        return new PolygonGeometry({
            polygonHierarchy : polygonGeometry._polygonHierarchy,
            ellipsoid : ellipsoid,
            stRotation : polygonGeometry._stRotation,
            granularity : granularity,
            perPositionHeight : false,
            extrudedHeight : minHeight,
            height : maxHeight,
            vertexFormat : VertexFormat.POSITION_ONLY
        });
    };

    return PolygonGeometry;
});<|MERGE_RESOLUTION|>--- conflicted
+++ resolved
@@ -717,14 +717,10 @@
         });
     };
 
-<<<<<<< HEAD
-    PolygonGeometry._createShadowVolume = function(polygonGeometry, minHeightFunc, maxHeightFunc) {
-=======
     /**
      * @private
      */
     PolygonGeometry.createShadowVolume = function(polygonGeometry, minHeightFunc, maxHeightFunc) {
->>>>>>> 7b7ae945
         var granularity = polygonGeometry._granularity;
         var ellipsoid = polygonGeometry._ellipsoid;
 
