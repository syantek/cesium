--- conflicted
+++ resolved
@@ -52,19 +52,7 @@
      * @exception {DeveloperError} julianDate is required.
      *
      * @example
-<<<<<<< HEAD
-     * //Set scene's sun position to always match current real-world time.
-     * function updateAndRender() {
-     *     var now = new JulianDate();
-     *     scene.initializeFrame();
-     *     scene.setSunPosition(computeSunPosition(now));
-     *     scene.render();
-     *     requestAnimationFrame(updateAndRender);
-     * }
-     * updateAndRender();
-=======
      * var sunPosition = computeSunPosition(new JulianDate());
->>>>>>> 28ec3584
      */
     var computeSunPosition = function(julianDate, result) {
         if (typeof julianDate === 'undefined') {
