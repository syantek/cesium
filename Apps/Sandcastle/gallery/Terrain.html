--- conflicted
+++ resolved
@@ -26,19 +26,6 @@
 <div id="terrainMenu"></div>
 <div id="zoomButtons"></div>
 <div id="sampleButtons"></div>
-<<<<<<< HEAD
-<table><tbody>
-    <tr>
-        <td>Enable Lighting</td>
-        <td><input type="checkbox" data-bind="checked: lightingEnabled"/></td>
-    </tr>
-    <tr>
-        <td>Enable fog</td>
-        <td><input type="checkbox" data-bind="checked: fogEnabled"/></td>
-    </tr>
-</tbody></table>
-=======
->>>>>>> 6e39f212
 </div>
 <script id="cesium_sandcastle_script">
 function startup(Cesium) {
@@ -172,14 +159,14 @@
     viewer.entities.resumeEvents();
 }
 
-<<<<<<< HEAD
-=======
-Sandcastle.addToggleButton('Lighting', viewer.scene.globe.enableLighting, function(checked) {
+Sandcastle.addToggleButton('Enable Lighting', viewer.scene.globe.enableLighting, function(checked) {
     viewer.scene.globe.enableLighting = checked;
 });
 
-
->>>>>>> 6e39f212
+Sandcastle.addToggleButton('Enable fog', viewer.scene.fog.enabled, function(checked) {
+    viewer.scene.fog.enabled = checked;
+});
+
 Sandcastle.addToolbarButton('Sample Everest Terrain', function() {
     var gridWidth = 41;
     var gridHeight = 41;
@@ -202,26 +189,6 @@
     lookAtMtEverest();
 }, 'sampleButtons');
 
-<<<<<<< HEAD
-
-var viewModel = { fogEnabled : true, lightingEnabled: true };
-Cesium.knockout.track(viewModel);
-
-var toolbar = document.getElementById('toolbar');
-Cesium.knockout.applyBindings(viewModel, toolbar);
-Cesium.knockout.getObservable(viewModel, 'lightingEnabled').subscribe(function(newValue) {
-    viewer.scene.globe.enableLighting = newValue;
-});
-Cesium.knockout.getObservable(viewModel, 'fogEnabled').subscribe(function(newValue) {
-    viewer.scene.fog.enabled = newValue;
-});
-=======
-
-Sandcastle.addToggleButton('Enable fog', viewer.scene.fog.enabled, function(checked) {
-    viewer.scene.fog.enabled = checked;
-});
-
->>>>>>> 6e39f212
 //Sandcastle_End
     Sandcastle.finishedLoading();
 }
