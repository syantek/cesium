<!DOCTYPE html>
<html lang="en">
<head>
    <meta charset="utf-8">
    <meta http-equiv="X-UA-Compatible" content="IE=Edge,chrome=1">
    <meta name="viewport" content="width=device-width, height=device-height, initial-scale=1, maximum-scale=1, minimum-scale=1, user-scalable=no">
    <title>Cesium Sandcastle</title>
    <link rel="stylesheet" href="../../ThirdParty/CodeMirror-2.24/lib/codemirror.css">
    <link rel="stylesheet" href="CesiumSandcastle.css">
    <script>
    if (window.location.protocol === 'file:') {
        if (confirm("You must host this app on a web server.\nSee contributor's guide for more info?")) {
            window.location = 'https://github.com/AnalyticalGraphicsInc/cesium/wiki/Contributor%27s-Guide';
        }
    }
    </script>
<<<<<<< HEAD
    <script type="text/javascript">
    if (window.location.host === "cesium.agi.com") {
        var _gaq = _gaq || [];
        _gaq.push(['_setAccount', 'UA-30040272-1']);
        _gaq.push(['_trackPageview']);
        (function() {
        var ga = document.createElement('script'); ga.type = 'text/javascript'; ga.async = true;
        ga.src = ('https:' == document.location.protocol ? 'https://ssl' : 'http://www') + '.google-analytics.com/ga.js';
        var s = document.getElementsByTagName('script')[0]; s.parentNode.insertBefore(ga, s);
        })();
    }
    </script>
    <script src="../../ThirdParty/jshint-r12/jshint.js"></script>
=======
    <script src="../../ThirdParty/jshint-2.1.2/jshint-2.1.2.js"></script>
>>>>>>> 36700834
    <script src="../../ThirdParty/CodeMirror-2.24/lib/codemirror.js"></script>
    <!-- The next four lines, including Cesium itself, are only for autocomplete -->
    <script src="../../Build/CesiumUnminified/Cesium.js"></script>
    <script src="../../ThirdParty/CodeMirror-2.24/lib/util/simple-hint.js"></script>
    <link rel="stylesheet" href="../../ThirdParty/CodeMirror-2.24/lib/util/simple-hint.css">
    <script src="ThirdParty/Cesium-hint.js"></script>
    <!-- End of autocomplete -->
    <script src="../../ThirdParty/CodeMirror-2.24/mode/javascript/javascript.js"></script>
    <script src="../../ThirdParty/CodeMirror-2.24/mode/css/css.js"></script>
    <script src="../../ThirdParty/CodeMirror-2.24/mode/xml/xml.js"></script>
    <script src="../../ThirdParty/CodeMirror-2.24/mode/htmlmixed/htmlmixed.js"></script>

    <script data-dojo-config="async: 1, tlmSiblingOfDojo: 0" src="../../ThirdParty/dojo-release-1.8.3-src/dojo/dojo.js"></script>

    <script src="jsHintOptions.js"></script>
    <script src="gallery/gallery-index.js"></script>
    <script src="CesiumSandcastle.js"></script>
    <script type="text/javascript">
        if (window.location.host === "cesium.agi.com") {
            var _gaq = _gaq || [];
            _gaq.push(['_setAccount', 'UA-30040272-1']);
            _gaq.push(['_trackPageview']);
            (function () {
                var ga = document.createElement('script');
                ga.type = 'text/javascript';
                ga.async = true;
                ga.src = ('https:' == document.location.protocol ? 'https://ssl' : 'http://www') + '.google-analytics.com/ga.js';
                var s = document.getElementsByTagName('script')[0];
                s.parentNode.insertBefore(ga, s);
            })();
        }
    </script>
    <meta property="og:title" content="Cesium Sandcastle" />
    <meta property="og:description" content="The Cesium Sandcastle provides an interactive environment for testing Cesium code." />
    <meta property="og:type" content="website" />
    <meta property="og:url" content="http://cesium.agi.com" />
    <meta property="og:image" content="http://cesium.agi.com/CesiumViewer.jpg" />
    <meta property="og:site_name" content="Cesium" />
    <meta property="fb:admins" content="1222088662,1322006496" />
</head>
<body class="claro">
    <div id="loading"><span>Loading...</span></div>
    <div id="appLayout" data-dojo-type="dijit.layout.BorderContainer" data-dojo-props="design: 'headline', gutters: true, liveSplitters: true">
        <div id="toolbar" data-dojo-type="dijit.Toolbar" data-dojo-props="region: 'top'">
            <div class="cesiumTitle"><a href="http://cesium.agi.com" target="_blank"><img src="./images/Cesium_Logo_Color_Overlay.png" style="width: 118px"/></a></div>
            <div id="buttonRun" data-dojo-type="dijit.form.Button" data-dojo-props="iconClass: 'dijitIconFunction', showLabel: true">
                Run (F8)
            </div>
            <span data-dojo-type="dijit.ToolbarSeparator"></span>
            <div id="buttonSuggest" data-dojo-type="dijit.form.Button" data-dojo-props="iconClass: 'dijitIconEdit', showLabel: true">
                Suggest (Ctrl-Space)
            </div>
            <span data-dojo-type="dijit.ToolbarSeparator"></span>
            <div id="buttonInfo" data-dojo-type="dijit.form.DropDownButton" data-dojo-props="iconClass: 'dijitIconTask', showLabel: true">
                <span>Info</span>
                <div id="dropDownInfo" data-dojo-type="dijit.TooltipDialog" data-dojo-props="class: 'popDownDialog'">
                    <div>Description:<br/>
                        <textarea data-dojo-type="dijit.form.Textarea" id="description"
                            data-dojo-props="trim:true" style="width: 335px;"></textarea>
                    </div>
                    <br/>
                    <div>Labels:<br/>
                        <textarea data-dojo-type="dijit.form.Textarea" id="label"
                            data-dojo-props="trim:true" style="width: 335px;"></textarea>
                    </div>
                    <p><span class="subInfo">Included libraries:</span><br/>
                        <span id="includes"></span>
                    </p>
                    <p class="subInfo">
                        To change included libraries, load a different demo.
                    </p>
                </div>
            </div>
            <span data-dojo-type="dijit.ToolbarSeparator"></span>
            <div id="buttonSaveAs" data-dojo-type="dijit.form.DropDownButton" data-dojo-props="iconClass: 'dijitIconSave', showLabel: true">
                <span>Save As</span>
                <div id="dropDownSaveAs" data-dojo-type="dijit.TooltipDialog" data-dojo-props="class: 'popDownDialog'">
                    <p>You must save the file to this folder:
                        <code>Apps/Sandcastle/gallery/*.html</code></p>
                    <p>Some browsers require you to manually rename
                        the saved file to a <code>*.html</code> file.</p>
                    <a id="saveAsFile" class="linkButton" href="#" download="cesiumDemo.html">
                        <span data-dojo-type="Sandcastle.LinkButton">
                            Save *.html file
                        </span>
                    </a>
                </div>
            </div>
            <!--
            <span data-dojo-type="dijit.ToolbarSeparator"></span>
            <div id="buttonUpload" data-dojo-type="dijit.form.Button" data-dojo-props="iconClass: 'dijitIconDocuments', showLabel: true">
                Upload to Gallery...
            </div>
             -->
            <span data-dojo-type="dijit.ToolbarSeparator"></span>
            <div id="buttonNewWindow" data-dojo-type="dijit.form.Button" data-dojo-props="iconClass: 'dijitIconApplication', showLabel: true">
                Open in New Window
            </div>
            <span data-dojo-type="dijit.ToolbarSeparator"></span>
            <div id="buttonThumbnail" data-dojo-type="dijit.form.ToggleButton" data-dojo-props="iconClass: 'dijitEditorIcon dijitEditorIconInsertImage', showLabel: true">
                View as Thumbnail
            </div>
            <span data-dojo-type="dijit.ToolbarSeparator"></span>
            <input data-dojo-type="dijit.form.TextBox" type="text" id="search" name="search" data-dojo-props="trim:true, placeHolder:'Search Gallery', intermediateChanges:true"/>            
        </div>
        <div id="codeContainer" data-dojo-type="dijit.layout.TabContainer" data-dojo-props="region: 'leading', splitter: true">
            <script type='dojo/method' event='_onKeyPress'></script>
            <div id="jsContainer" data-dojo-type="dijit.layout.ContentPane" data-dojo-props="title: 'JavaScript code'">
	            <textarea id="code" name="code">// Select a demo from the gallery to load.
	            </textarea>
            </div>
            <div id="htmlContainer" data-dojo-type="dijit.layout.ContentPane" data-dojo-props="title: 'HTML body &amp; CSS'">
                <textarea id="htmlBody" name="htmlBody">
					&lt;!--
					Select a demo from the gallery to load.
					--&gt;
				</textarea>
            </div>
        </div>
        <div id="cesiumContainer" data-dojo-type="dijit.layout.TabContainer" data-dojo-props="region: 'center'">
            <div id="bucketPane" data-dojo-type="dijit.layout.ContentPane" data-dojo-props="title: 'Cesium'">
                <iframe id="bucketFrame" src="templates/bucket.html" class="fullFrame" allowfullscreen mozallowfullscreen webkitallowfullscreen></iframe>
            </div>
        </div>
        <div id="bottomPanel" class="bottomPanel" data-dojo-type="dijit.layout.TabContainer" data-dojo-props="region: 'bottom', splitter: true">
            <div id="innerPanel" class="bottomPanel" data-dojo-type="dijit.layout.TabContainer" data-dojo-props="title: 'Gallery', nested: true">
                <div id="searchContainer" class="galleryContainer" data-dojo-type="dijit.layout.ContentPane" data-dojo-props="title: 'Search Results'">
                    <div id="searchResults" class="demosContainer">
                        <div id="searchDemos" class="demos"></div>
                    </div>
                </div>
                <div id="galleryContainer" class="galleryContainer" data-dojo-type="dijit.layout.ContentPane" data-dojo-props="title: 'All', selected: true">
                    <div id="demosContainer" class="demosContainer">
                        <div id="demos" class="demos"></div>
                    </div>
                </div>
            </div>
            <div id="logContainer" data-dojo-type="dijit.layout.ContentPane" data-dojo-props="title: 'Console'">
                <div class="logContainer">
                    <div id="logOutput"></div>
                </div>
            </div>
        </div>
    </div>
    
    <div class="dijitTooltip dijitTooltipBelow" id="docPopup">
        <div class="dijitTooltipContainer dijitTooltipContents" id="docPopupMessage"></div>
        <div class="dijitTooltipConnector"></div>
    </div>
</body>
</html><|MERGE_RESOLUTION|>--- conflicted
+++ resolved
@@ -14,23 +14,7 @@
         }
     }
     </script>
-<<<<<<< HEAD
-    <script type="text/javascript">
-    if (window.location.host === "cesium.agi.com") {
-        var _gaq = _gaq || [];
-        _gaq.push(['_setAccount', 'UA-30040272-1']);
-        _gaq.push(['_trackPageview']);
-        (function() {
-        var ga = document.createElement('script'); ga.type = 'text/javascript'; ga.async = true;
-        ga.src = ('https:' == document.location.protocol ? 'https://ssl' : 'http://www') + '.google-analytics.com/ga.js';
-        var s = document.getElementsByTagName('script')[0]; s.parentNode.insertBefore(ga, s);
-        })();
-    }
-    </script>
-    <script src="../../ThirdParty/jshint-r12/jshint.js"></script>
-=======
     <script src="../../ThirdParty/jshint-2.1.2/jshint-2.1.2.js"></script>
->>>>>>> 36700834
     <script src="../../ThirdParty/CodeMirror-2.24/lib/codemirror.js"></script>
     <!-- The next four lines, including Cesium itself, are only for autocomplete -->
     <script src="../../Build/CesiumUnminified/Cesium.js"></script>
