--- conflicted
+++ resolved
@@ -80,7 +80,6 @@
             endUserOptions = ioQuery.queryToObject(window.location.search.substring(1));
         }
 
-<<<<<<< HEAD
         var context = scene.getContext();
         if (endUserOptions.debug) {
             context.setValidateShaderProgram(true);
@@ -124,15 +123,6 @@
                 window.alert('Unknown theme: ' + theme);
             }
         }
-=======
-        var widget = new CesiumViewerWidget({
-            endUserOptions : endUserOptions,
-            enableDragDrop : true
-        });
-        widget.placeAt('cesiumContainer');
-        widget.startup();
-        widget.fullscreen.getViewModel().fullscreenElement(document.body);
->>>>>>> d77bdcfa
 
         domClass.remove(win.body(), 'loading');
     });
