/*global require*/
require({
    baseUrl : '../../Source'
}, ['Cesium'], function(Cesium) {
    "use strict";
    //A real application should require only the subset of modules that
    //are actually used, instead of requiring the Cesium module, which
    //includes everything.

    var canvas = document.getElementById('glCanvas');
    var ellipsoid = Cesium.Ellipsoid.WGS84; // Used in many Sandbox examples
    var scene = new Cesium.Scene(canvas);
    var primitives = scene.getPrimitives();

    //Cesium.TerrainProvider.wireframe = true;

//    var terrainProvider = new Cesium.EllipsoidTerrainProvider(new Cesium.WebMercatorTilingScheme({
//        ellipsoid : ellipsoid,
//        numberOfLevelZeroTilesX : 2,
//        numberOfLevelZeroTilesY : 2
//    }));

    var terrainProvider = new Cesium.ArcGisImageServerTerrainProvider({
        url : 'http://elevation.arcgisonline.com/ArcGIS/rest/services/WorldElevation/DTMEllipsoidal/ImageServer',
        token : 'BfCS51DPkMNKKx5Az8rdv2mf9VP15X7-qNxAe_8Axu4Tn6CklmcOrybekG3JgFsMWOw4yArk053iPMS9FL_84A..',
        proxy : new Cesium.DefaultProxy('/terrain/')
    });

//    var terrainProvider = new Cesium.WebMapServiceTerrainProvider({
//        url : 'http://localhost:8081/geoserver/terrain/wms',
//        layerName : 'terrain:SRTM',
//        proxy : new Cesium.DefaultProxy('/terrain/')
//    });

    var imageryLayerCollection = new Cesium.ImageryLayerCollection();

//    var wmsImagery = new Cesium.WebMapServiceImageryProvider({
//        url : 'http://localhost:8081/geoserver/wms',
//        layerName : 'demo'
//    });
//    var wmsLayer = imageryLayerCollection.addImageryProvider(wmsImagery);

    var esriImageryProvider = new Cesium.ArcGisMapServerImageryProvider({
        url : 'http://services.arcgisonline.com/ArcGIS/rest/services/World_Imagery/MapServer',
        proxy : new Cesium.DefaultProxy('/proxy/')
    });
    esriImageryProvider.discardPolicy = esriImageryProvider.createDiscardMissingTilePolicy();
    var esriLayer = imageryLayerCollection.addImageryProvider(esriImageryProvider);

//    var esriStreetsImageryProvider = new Cesium.ArcGisMapServerImageryProvider({
//        url : 'http://server.arcgisonline.com/ArcGIS/rest/services/Reference/World_Transportation/MapServer',
//        proxy : new Cesium.DefaultProxy('/proxy/')
//    });
//    var esriStreetsLayer = imageryLayerCollection.addImageryProvider(esriStreetsImageryProvider);


//    var bingAerialImageryProvider = new Cesium.BingMapsImageryProvider({
//        server : 'dev.virtualearth.net',
//        mapStyle : Cesium.BingMapsStyle.AERIAL,
//        // Some versions of Safari support WebGL, but don't correctly implement
//        // cross-origin image loading, so we need to load Bing imagery using a proxy.
//        proxy : Cesium.FeatureDetection.supportsCrossOriginImagery() ? undefined : new Cesium.DefaultProxy('/proxy/')
//    });
//    bingAerialImageryProvider.discardPolicy = bingAerialImageryProvider.createDiscardMissingTilePolicy();
//    var bingAerialLayer = imageryLayerCollection.addImageryProvider(bingAerialImageryProvider);

//    var bingRoadImageryProvider = new Cesium.BingMapsImageryProvider({
//        server : 'dev.virtualearth.net',
//        mapStyle : Cesium.BingMapsStyle.ROAD,
//        // Some versions of Safari support WebGL, but don't correctly implement
//        // cross-origin image loading, so we need to load Bing imagery using a proxy.
//        proxy : Cesium.FeatureDetection.supportsCrossOriginImagery() ? undefined : new Cesium.DefaultProxy('/proxy/')
//    });
//    bingRoadImageryProvider.discardPolicy = bingRoadImageryProvider.createDiscardMissingTilePolicy();
//    var bingRoadLayer = imageryLayerCollection.addImageryProvider(bingRoadImageryProvider);

//    var solidColorLayer = imageryLayerCollection.addImageryProvider(new Cesium.SolidColorImageryProvider());

//    var testLayer = imageryLayerCollection.addImageryProvider(
//            new Cesium.SingleTileImageryProvider('../../Images/TestLayer.png',
//                                                 new Cesium.Extent(Cesium.Math.toRadians(-120),
//                                                                   Cesium.Math.toRadians(37),
//                                                                   Cesium.Math.toRadians(-119),
//                                                                   Cesium.Math.toRadians(38))));

    var cb = new Cesium.CentralBody(ellipsoid, terrainProvider, imageryLayerCollection);

    cb.nightImageSource = '../../Images/land_ocean_ice_lights_2048.jpg';
    cb.specularMapSource = '../../Images/earthspec1k.jpg';
    if (scene.getContext().getMaximumTextureSize() > 2048) {
        cb.cloudsMapSource = '../../Images/earthcloudmaptrans.jpg';
        cb.bumpMapSource = '../../Images/earthbump1k.jpg';
    }
    cb.showSkyAtmosphere = true;
    cb.showGroundAtmosphere = true;
    cb.showNight = false;
    cb.affectedByLighting = false;
    primitives.setCentralBody(cb);

    scene.getCamera().frustum.near = 10.0;
    scene.getCamera().frustum.far = 200000.0;
    scene.getCamera().getControllers().addCentralBody();

    var transitioner = new Cesium.SceneTransitioner(scene, ellipsoid);

    ///////////////////////////////////////////////////////////////////////////
    // Add examples from the Sandbox here:

    ///////////////////////////////////////////////////////////////////////////

    scene.setAnimation(function() {
        //scene.setSunPosition(scene.getCamera().position);
        scene.setSunPosition(Cesium.SunPosition.compute().position);

        // Add code here to update primitives based on changes to animation time, camera parameters, etc.
    });

    (function tick() {
        scene.render();
        Cesium.requestAnimationFrame(tick);
    }());

    ///////////////////////////////////////////////////////////////////////////
    // Example mouse & keyboard handlers

    var handler = new Cesium.EventHandler(canvas);

    var mousePosition;
    handler.setMouseAction(function(movement) {
        mousePosition = movement.endPosition;
        // Use movement.startPosition, movement.endPosition
    }, Cesium.MouseEventType.MOVE);

    (function() {
        var alphaHandler = new Cesium.EventHandler(canvas);

        var isDown = false;
        var startPosition;
        alphaHandler.setMouseAction(function(movement) {
            isDown = true;
            startPosition = movement.position;
        }, Cesium.MouseEventType.LEFT_DOWN, Cesium.EventModifier.CTRL);

        alphaHandler.setMouseAction(function(movement) {
            isDown = false;
        }, Cesium.MouseEventType.LEFT_UP, Cesium.EventModifier.CTRL);

        alphaHandler.setMouseAction(function(movement) {
            if (isDown) {
                var distance = startPosition.y - movement.endPosition.y;
                var adjustment = distance / 400;
                esriStreetsLayer.alpha = Math.min(1.0, Math.max(0.0, esriStreetsLayer.alpha + adjustment));
            }
        }, Cesium.MouseEventType.MOVE, Cesium.EventModifier.CTRL);
    })();

    function ellipsoidIntersections(ellipsoid, ray) {
        var position = ray.origin;
        var direction = ray.direction;
        var oneOverRadii = ellipsoid.getOneOverRadii();

        var scaledPosition = position.multiplyComponents(oneOverRadii);
        var scaledDirection = direction.multiplyComponents(oneOverRadii);

        var a = scaledDirection.magnitudeSquared();
        var b = 2.0 * scaledPosition.dot(scaledDirection);
        var c = scaledPosition.magnitudeSquared() - 1.0;

        var b2 = b * b;
        var four_ac = 4.0 * a * c;
        var radicand = b2 - four_ac;

        if (radicand < 0.0) {
            return undefined;
        }

        var q = -0.5 * (b + sign(b) * Math.sqrt(radicand));
        if (b > 0.0) {
            return [q / a, c / q];
        }
        return [c / q, q / a];
    }

    function sign(x) {
        if (x < 0.0) {
            return -1.0;
        } else if (x > 0.0) {
            return 1.0;
        }
        return 0.0;
    }

    function keydownHandler(e) {
        switch (e.keyCode) {
        case 'Q'.charCodeAt(0):
            imageryLayerCollection.raise(bingAerialLayer);
            break;
        case 'A'.charCodeAt(0):
            imageryLayerCollection.lower(bingAerialLayer);
            break;
        case 'W'.charCodeAt(0):
            imageryLayerCollection.raise(bingRoadLayer);
            break;
        case 'S'.charCodeAt(0):
            imageryLayerCollection.lower(bingRoadLayer);
            break;
        case 'E'.charCodeAt(0):
            imageryLayerCollection.raise(esriLayer);
            break;
        case 'D'.charCodeAt(0):
            imageryLayerCollection.lower(esriLayer);
            break;
        case 109: // numpad -
            imageryLayerCollection.remove(testLayer, false);
            break;
        case 107: // numpad +
            if (!imageryLayerCollection.contains(testLayer)) {
                imageryLayerCollection.add(testLayer);
            }
            break;
        case "3".charCodeAt(0):  // "3" -> 3D globe
            cb.showSkyAtmosphere = true;
            cb.showGroundAtmosphere = true;
            transitioner.morphTo3D();
            break;
        case "2".charCodeAt(0):  // "2" -> Columbus View
            cb.showSkyAtmosphere = false;
            cb.showGroundAtmosphere = false;
            transitioner.morphToColumbusView();
            break;
        case "1".charCodeAt(0):  // "1" -> 2D map
            cb.showSkyAtmosphere = false;
            cb.showGroundAtmosphere = false;
            transitioner.morphTo2D();
            break;
<<<<<<< HEAD
        case 'F'.charCodeAt(0):
            cb._surface.toggleLodUpdate();
            break;
        case 'B'.charCodeAt(0):
            var camera = scene.getCamera();
            var pickRay = camera._getPickRayPerspective(mousePosition);
            var intersectionDistance = ellipsoidIntersections(ellipsoid, pickRay)[0];
            var intersectionPoint = pickRay.getPoint(intersectionDistance);
            var cartographicPick = ellipsoid.cartesianToCartographic(intersectionPoint);
            cb._surface.showBoundingSphereOfTileAt(cartographicPick);
            break;
        case 'V'.charCodeAt(0):
            var camera = scene.getCamera();
            console.log('position: ' + camera.getPositionWC() + ' direction: ' + camera.getDirectionWC() + ' up: ' + camera.getUpWC());
            break;
        case 'L'.charCodeAt(0):
            var position = new Cesium.Cartesian3(-2444822.7410362503, -4495391.442027786, 3800016.0770029235);
            var direction = new Cesium.Cartesian3(0.2306406390807245, 0.8212545213405562, 0.5218677100397503);
            var up = new Cesium.Cartesian3(-0.31881470184216937, -0.44294118336776583, 0.8379500545772692);
            var camera = scene.getCamera();
            camera.lookAt(position, position.add(direction), up);
=======

        case 40:        // Down
            scene.nextPostFX();
            break;
        case 38:        // Up
            scene.prevPostFX();
            break;
        case 37:        // Left
            scene.incT();
            break;
        case 39:        // Right
            scene.decT();
            break;

        default:
>>>>>>> 4c9e5c80
            break;
        }
    }

// HACK ///////////////////////////////////////////////////////////////////////
    var position = new Cesium.Cartesian3(-2444822.7410362503, -4495391.442027786, 3800016.0770029235);
    var direction = new Cesium.Cartesian3(0.2306406390807245, 0.8212545213405562, 0.5218677100397503);
    var up = new Cesium.Cartesian3(-0.31881470184216937, -0.44294118336776583, 0.8379500545772692);
    var camera = scene.getCamera();
    camera.lookAt(position, position.add(direction), up);
///////////////////////////////////////////////////////////////////////////////

    document.addEventListener('keydown', keydownHandler, false);

    canvas.oncontextmenu = function() {
        return false;
    };

    ///////////////////////////////////////////////////////////////////////////
    // Example resize handler

    var onResize = function () {
        var width = canvas.clientWidth;
        var height = canvas.clientHeight;

        if (canvas.width === width && canvas.height === height) {
            return;
        }

        canvas.width = width;
        canvas.height = height;

        scene.getContext().setViewport({
            x: 0,
            y: 0,
            width: width,
            height: height
        });

        scene.getCamera().frustum.aspectRatio = width / height;
    };
    window.addEventListener('resize', onResize, false);
    onResize();
});<|MERGE_RESOLUTION|>--- conflicted
+++ resolved
@@ -233,7 +233,6 @@
             cb.showGroundAtmosphere = false;
             transitioner.morphTo2D();
             break;
-<<<<<<< HEAD
         case 'F'.charCodeAt(0):
             cb._surface.toggleLodUpdate();
             break;
@@ -255,7 +254,6 @@
             var up = new Cesium.Cartesian3(-0.31881470184216937, -0.44294118336776583, 0.8379500545772692);
             var camera = scene.getCamera();
             camera.lookAt(position, position.add(direction), up);
-=======
 
         case 40:        // Down
             scene.nextPostFX();
@@ -271,7 +269,6 @@
             break;
 
         default:
->>>>>>> 4c9e5c80
             break;
         }
     }
