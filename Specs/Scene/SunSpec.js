--- conflicted
+++ resolved
@@ -78,31 +78,10 @@
     });
 
     it('does not render in 2D', function() {
-<<<<<<< HEAD
-        var sun = new Sun();
-
-        var context = scene.context;
-        var frameState = createFrameState(context, createCamera({
-            near : 1.0,
-            far : 1.0e10
-        }));
-        frameState.mode = SceneMode.SCENE2D;
-        frameState.camera.frustum.left = -1;
-        frameState.camera.frustum.right = 1;
-
-        var us = context.uniformState;
-        us.update(frameState);
-        viewSun(frameState.camera, us);
-        us.update(frameState);
-        scene._frameState = frameState;
-        var command = sun.update(scene);
-        expect(command).not.toBeDefined();
-=======
         expect(scene.renderForSpecs()).toEqual(backgroundColor);
         scene.mode = SceneMode.SCENE2D;
         scene.sun = new Sun();
         scene.render();
->>>>>>> a8f0d0f8
 
         viewSun(scene.camera, scene.context.uniformState);
         expect(scene.renderForSpecs()).toEqual(backgroundColor);
