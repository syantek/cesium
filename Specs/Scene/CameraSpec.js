--- conflicted
+++ resolved
@@ -11,15 +11,10 @@
          'Core/Intersect',
          'Core/Math',
          'Core/Matrix4',
-<<<<<<< HEAD
-         'Scene/CameraControllerCollection'
-    ], function(
-=======
          'Scene/CameraControllerCollection',
          'Scene/OrthographicFrustum',
          'Scene/PerspectiveFrustum'
      ], function(
->>>>>>> b23fa17e
          Camera,
          AxisAlignedBoundingBox,
          BoundingSphere,
